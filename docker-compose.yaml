services:
  openalgo:
    image: openalgo:latest
    build:
      context: .
      dockerfile: Dockerfile

    container_name: openalgo-web
    ports:
      - "${FLASK_PORT:-5000}:5000"
      - "${WEBSOCKET_PORT:-8765}:8765"

    # persistent DB, logs + mount the host .env read-only so dotenv can read it
    volumes:
      - openalgo_db:/app/db
      - openalgo_logs:/app/logs          # Use named volume for logs
<<<<<<< HEAD
      - /var/www/docker-volume/openalgo/log:/app/log                   # ← Application logs
      - /var/www/docker-volume/openalgo/strategies:/app/strategies     # ← Python strategies (MAIN FIX)
      - /var/www/docker-volume/openalgo/keys:/app/keys                 # ← API keys/certificates
=======
      - openalgo_log:/app/log            # Application logs (named volume)
      - openalgo_strategies:/app/strategies  # Python strategies (named volume - fixes permission issues)
      - openalgo_keys:/app/keys          # API keys/certificates (named volume)
>>>>>>> f6f2a61d
      - ./.env:/app/.env:ro

    # (optional) extra env-vars that are NOT in .env
    environment:
      - FLASK_ENV=${FLASK_ENV:-production}
      - FLASK_DEBUG=${FLASK_DEBUG:-0}

    restart: unless-stopped

# Define named volumes for database and logs persistence
volumes:
  openalgo_db:
    driver: local
  openalgo_logs:
    driver: local
  openalgo_log:
    driver: local
  openalgo_strategies:
    driver: local
  openalgo_keys:
    driver: local<|MERGE_RESOLUTION|>--- conflicted
+++ resolved
@@ -13,16 +13,10 @@
     # persistent DB, logs + mount the host .env read-only so dotenv can read it
     volumes:
       - openalgo_db:/app/db
-      - openalgo_logs:/app/logs          # Use named volume for logs
-<<<<<<< HEAD
+      - openalgo_logs:/app/logs                                        # Use named volume for logs
       - /var/www/docker-volume/openalgo/log:/app/log                   # ← Application logs
       - /var/www/docker-volume/openalgo/strategies:/app/strategies     # ← Python strategies (MAIN FIX)
       - /var/www/docker-volume/openalgo/keys:/app/keys                 # ← API keys/certificates
-=======
-      - openalgo_log:/app/log            # Application logs (named volume)
-      - openalgo_strategies:/app/strategies  # Python strategies (named volume - fixes permission issues)
-      - openalgo_keys:/app/keys          # API keys/certificates (named volume)
->>>>>>> f6f2a61d
       - ./.env:/app/.env:ro
 
     # (optional) extra env-vars that are NOT in .env
