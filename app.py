# Load and check environment variables before anything else
from utils.env_check import load_and_check_env_variables  # Import the environment check function
load_and_check_env_variables()

import re
import sys

# Initialize logging EARLY to suppress verbose startup logs
from utils.logging import get_logger, log_startup_banner, highlight_url  # Import centralized logging

from flask import Flask, render_template, session
from flask_wtf.csrf import CSRFProtect  # Import CSRF protection
from extensions import socketio  # Import SocketIO
from limiter import limiter  # Import the Limiter instance
from cors import cors        # Import the CORS instance
from csp import apply_csp_middleware  # Import the CSP middleware
from utils.version import get_version  # Import version management
from utils.latency_monitor import init_latency_monitoring  # Import latency monitoring
from utils.traffic_logger import init_traffic_logging  # Import traffic logging
from utils.security_middleware import init_security_middleware  # Import security middleware
from utils.socketio_error_handler import init_socketio_error_handling  # Import Socket.IO error handler
# Import WebSocket proxy server - using relative import to avoid @ symbol issues
from websocket_proxy.app_integration import start_websocket_proxy

from blueprints.auth import auth_bp
from blueprints.dashboard import dashboard_bp
from blueprints.orders import orders_bp
from blueprints.search import search_bp
from blueprints.apikey import api_key_bp
from blueprints.log import log_bp
from blueprints.tv_json import tv_json_bp
from blueprints.gc_json import gc_json_bp
from blueprints.platforms import platforms_bp
from blueprints.brlogin import brlogin_bp
from blueprints.core import core_bp
from blueprints.analyzer import analyzer_bp  # Import the analyzer blueprint
from blueprints.settings import settings_bp  # Import the settings blueprint
from blueprints.chartink import chartink_bp  # Import the chartink blueprint
from blueprints.traffic import traffic_bp  # Import the traffic blueprint
from blueprints.latency import latency_bp  # Import the latency blueprint
from blueprints.strategy import strategy_bp  # Import the strategy blueprint
from blueprints.master_contract_status import master_contract_status_bp  # Import the master contract status blueprint
from blueprints.websocket_example import websocket_bp  # Import the websocket example blueprint
from blueprints.pnltracker import pnltracker_bp  # Import the pnl tracker blueprint
from blueprints.python_strategy import python_strategy_bp  # Import the python strategy blueprint
from blueprints.telegram import telegram_bp  # Import the telegram blueprint
from blueprints.security import security_bp  # Import the security blueprint
from blueprints.sandbox import sandbox_bp  # Import the sandbox blueprint
from blueprints.playground import playground_bp  # Import the API playground blueprint
from services.telegram_bot_service import telegram_bot_service
from database.telegram_db import get_bot_config

from restx_api import api_v1_bp, api

from database.auth_db import init_db as ensure_auth_tables_exists
from database.user_db import init_db as ensure_user_tables_exists
from database.symbol import init_db as ensure_master_contract_tables_exists
from database.apilog_db import init_db as ensure_api_log_tables_exists
from database.analyzer_db import init_db as ensure_analyzer_tables_exists
from database.settings_db import init_db as ensure_settings_tables_exists
from database.chartink_db import init_db as ensure_chartink_tables_exists
from database.traffic_db import init_logs_db as ensure_traffic_logs_exists
from database.latency_db import init_latency_db as ensure_latency_tables_exists
from database.strategy_db import init_db as ensure_strategy_tables_exists
from database.sandbox_db import init_db as ensure_sandbox_tables_exists
from database.action_center_db import init_db as ensure_action_center_tables_exists

from utils.plugin_loader import load_broker_auth_functions

import os
import atexit
import signal

# Initialize logger
logger = get_logger(__name__)

# Global variable to track ngrok state
_ngrok_tunnel = None

def cleanup_ngrok():
    """Cleanup ngrok tunnel on shutdown"""
    global _ngrok_tunnel
    if _ngrok_tunnel:
        try:
            from pyngrok import ngrok
            logger.info("Shutting down ngrok tunnel...")
            ngrok.disconnect(_ngrok_tunnel)
            ngrok.kill()  # Kill the ngrok process
            _ngrok_tunnel = None
            logger.info("ngrok tunnel closed successfully")
        except Exception as e:
            logger.warning(f"Error during ngrok cleanup: {e}")

def signal_handler(signum, frame):
    """Handle shutdown signals"""
    logger.info(f"Received signal {signum}, initiating graceful shutdown...")
    cleanup_ngrok()
    # Re-raise to allow normal shutdown
    raise SystemExit(0)

def create_app():
    # Initialize Flask application
    app = Flask(__name__)

    # Initialize SocketIO
    socketio.init_app(app)  # Link SocketIO to the Flask app

    # Initialize CSRF protection
    csrf = CSRFProtect(app)
    
    # Store csrf instance in app config for use in other modules
    app.csrf = csrf

    # Initialize Flask-Limiter with the app object
    limiter.init_app(app)

    # Initialize Flask-CORS with the app object using configuration from environment variables
    from cors import get_cors_config
    cors.init_app(app, **get_cors_config())

    # Apply Content Security Policy middleware
    apply_csp_middleware(app)
    
    # Initialize Socket.IO error handling
    init_socketio_error_handling(socketio)

    # Register custom Jinja2 filters
    from utils.number_formatter import format_indian_number
    app.jinja_env.filters['indian_number'] = format_indian_number

    # Environment variables
    app.secret_key = os.getenv('APP_KEY')
    app.config['SQLALCHEMY_DATABASE_URI'] = os.getenv('DATABASE_URL')
    
    # Dynamic cookie security configuration based on HOST_SERVER
    HOST_SERVER = os.getenv('HOST_SERVER', 'http://127.0.0.1:5000')
    USE_HTTPS = HOST_SERVER.startswith('https://')
    
    # Configure session cookie security
    session_cookie_name = os.getenv('SESSION_COOKIE_NAME', 'session')
    app.config.update(
        SESSION_COOKIE_HTTPONLY=True,
        SESSION_COOKIE_SAMESITE='Lax',
        SESSION_COOKIE_SECURE=USE_HTTPS,
        SESSION_COOKIE_NAME=session_cookie_name
        # PERMANENT_SESSION_LIFETIME is dynamically set at login to expire at 3:30 AM IST
    )
    
    # Add cookie prefix for HTTPS environments
    if USE_HTTPS:
        app.config['SESSION_COOKIE_NAME'] = f'__Secure-{session_cookie_name}'
    
    # CSRF configuration from environment variables
    csrf_enabled = os.getenv('CSRF_ENABLED', 'TRUE').upper() == 'TRUE'
    app.config['WTF_CSRF_ENABLED'] = csrf_enabled
    
    # Configure CSRF cookie security to match session cookie
    csrf_cookie_name = os.getenv('CSRF_COOKIE_NAME', 'csrf_token')
    app.config.update(
        WTF_CSRF_COOKIE_HTTPONLY=True,
        WTF_CSRF_COOKIE_SAMESITE='Lax',
        WTF_CSRF_COOKIE_SECURE=USE_HTTPS,
        WTF_CSRF_COOKIE_NAME=csrf_cookie_name
    )
    
    # Add cookie prefix for CSRF token in HTTPS environments
    if USE_HTTPS:
        app.config['WTF_CSRF_COOKIE_NAME'] = f'__Secure-{csrf_cookie_name}'
    
    # Parse CSRF time limit from environment
    csrf_time_limit = os.getenv('CSRF_TIME_LIMIT', '').strip()
    if csrf_time_limit:
        try:
            app.config['WTF_CSRF_TIME_LIMIT'] = int(csrf_time_limit)
        except ValueError:
            app.config['WTF_CSRF_TIME_LIMIT'] = None  # Default to no limit if invalid
    else:
        app.config['WTF_CSRF_TIME_LIMIT'] = None  # No time limit if empty

    # Register RESTx API blueprint first
    app.register_blueprint(api_v1_bp)
    
    # Exempt API endpoints from CSRF protection (they use API key authentication)
    csrf.exempt(api_v1_bp)

    # Initialize security middleware before traffic logging
    init_security_middleware(app)

    # Initialize traffic logging middleware after security
    init_traffic_logging(app)

    # Register other blueprints
    app.register_blueprint(auth_bp)
    app.register_blueprint(dashboard_bp)
    app.register_blueprint(orders_bp)
    app.register_blueprint(search_bp)
    app.register_blueprint(api_key_bp)
    app.register_blueprint(log_bp)
    app.register_blueprint(tv_json_bp)
    app.register_blueprint(gc_json_bp)
    app.register_blueprint(platforms_bp)
    app.register_blueprint(brlogin_bp)
    app.register_blueprint(core_bp)
    app.register_blueprint(analyzer_bp)
    app.register_blueprint(settings_bp)
    app.register_blueprint(chartink_bp)
    app.register_blueprint(traffic_bp)
    app.register_blueprint(latency_bp)
    app.register_blueprint(strategy_bp)
    app.register_blueprint(master_contract_status_bp)
    app.register_blueprint(websocket_bp)  # Register WebSocket example blueprint
    app.register_blueprint(pnltracker_bp)  # Register PnL tracker blueprint
    app.register_blueprint(python_strategy_bp)  # Register Python strategy blueprint
    app.register_blueprint(telegram_bp)  # Register Telegram blueprint
    app.register_blueprint(security_bp)  # Register Security blueprint
    app.register_blueprint(sandbox_bp)  # Register Sandbox blueprint
    app.register_blueprint(playground_bp)  # Register API playground blueprint


    # Exempt webhook endpoints from CSRF protection after app initialization
    with app.app_context():
        # Exempt webhook endpoints from CSRF protection
        csrf.exempt(app.view_functions['chartink_bp.webhook'])
        csrf.exempt(app.view_functions['strategy_bp.webhook'])
        
        # Exempt broker callback endpoints from CSRF protection (OAuth callbacks from external providers)
        csrf.exempt(app.view_functions['brlogin.broker_callback'])
        
        # Initialize latency monitoring (after registering API blueprint)
        init_latency_monitoring(app)

        # Auto-start Telegram bot if it was active (non-blocking)
        try:
            import sys
            bot_config = get_bot_config()
            if bot_config.get('is_active') and bot_config.get('bot_token'):
                logger.debug("Auto-starting Telegram bot (background)...")

                # Check if we're in eventlet environment
                if 'eventlet' in sys.modules:
                    logger.debug("Eventlet detected during auto-start - using synchronous initialization")
                    # Use synchronous initialization for eventlet
                    success, message = telegram_bot_service.initialize_bot_sync(token=bot_config['bot_token'])
                    if success:
                        success, message = telegram_bot_service.start_bot()
                        if success:
                            logger.debug(f"Telegram bot auto-started successfully: {message}")
                        else:
                            logger.error(f"Failed to auto-start Telegram bot: {message}")
                    else:
                        logger.error(f"Failed to initialize Telegram bot: {message}")
                else:
                    # Initialize and start bot in background thread (non-blocking)
                    import asyncio
                    import threading

                    def init_and_start_bot():
                        try:
                            loop = asyncio.new_event_loop()
                            asyncio.set_event_loop(loop)
                            try:
                                success, message = loop.run_until_complete(
                                    telegram_bot_service.initialize_bot(token=bot_config['bot_token'])
                                )
                            finally:
                                loop.close()

                            if success:
                                success, message = telegram_bot_service.start_bot()
                                if success:
                                    logger.debug(f"Telegram bot auto-started successfully: {message}")
                                else:
                                    logger.error(f"Failed to auto-start Telegram bot: {message}")
                            else:
                                logger.error(f"Failed to initialize Telegram bot: {message}")
                        except Exception as e:
                            logger.error(f"Error in Telegram bot background startup: {e}")

                    # Start in background - don't wait for completion
                    thread = threading.Thread(target=init_and_start_bot, daemon=True)
                    thread.start()
                    logger.debug("Telegram bot initialization started in background")

        except Exception as e:
            logger.error(f"Error auto-starting Telegram bot: {str(e)}")

    @app.before_request
    def check_session_expiry():
        """Check session validity before each request"""
        from flask import request
        from utils.session import is_session_valid, revoke_user_tokens
        
        # Skip session check for static files, API endpoints, and public routes
        if (request.path.startswith('/static/') or 
            request.path.startswith('/api/') or 
            request.path in ['/', '/auth/login', '/auth/reset-password', '/setup', '/download', '/faq'] or
            request.path.startswith('/auth/broker/') or  # OAuth callbacks
            request.path.startswith('/_reload-ws')):  # WebSocket reload endpoint
            return
        
        # Check if user is logged in and session is expired
        if session.get('logged_in') and not is_session_valid():
            logger.info(f"Session expired for user: {session.get('user')} - revoking tokens")
            revoke_user_tokens()
            session.clear()
            # Don't redirect here, let individual routes handle it
    
    @app.errorhandler(400)
    def csrf_error(error):
        """Custom handler for CSRF errors (400 Bad Request)"""
        from flask import request, jsonify, flash, redirect, url_for
        error_description = str(error)

        logger.warning(f"CSRF Error on {request.path}: {error_description}")

        # Check if it's a CSRF error
        if 'CSRF' in error_description or 'csrf' in error_description.lower():
            if request.is_json or request.path.startswith('/api'):
                return jsonify({
                    'error': 'CSRF validation failed',
                    'message': 'Security token expired or invalid. Please refresh the page and try again.'
                }), 400
            else:
                flash('Security token expired. Please try again.', 'error')
                return redirect(request.referrer or url_for('auth.login'))

        # For other 400 errors
        return str(error), 400

    @app.errorhandler(404)
    def not_found_error(error):
        from flask import request
        from database.traffic_db import Error404Tracker
        from utils.ip_helper import get_real_ip

        # Track the 404 error
        client_ip = get_real_ip()
        path = request.path

        # Track 404 error for security monitoring
        Error404Tracker.track_404(client_ip, path)

        return render_template('404.html'), 404

    @app.errorhandler(500)
    def internal_server_error(e):
        """Custom handler for 500 Internal Server Error"""
        # Log the error (optional)
        logger.error(f"Server Error: {e}")

        # Provide a logout option
        return render_template("500.html"), 500
        
    @app.context_processor
    def inject_version():
        return dict(version=get_version())

    return app

def setup_environment(app):
    with app.app_context():
        #load broker plugins
        app.broker_auth_functions = load_broker_auth_functions()

        # Initialize all databases in parallel for faster startup
        from concurrent.futures import ThreadPoolExecutor, as_completed
        import time

        db_init_functions = [
            ('Auth DB', ensure_auth_tables_exists),
            ('User DB', ensure_user_tables_exists),
            ('Master Contract DB', ensure_master_contract_tables_exists),
            ('API Log DB', ensure_api_log_tables_exists),
            ('Analyzer DB', ensure_analyzer_tables_exists),
            ('Settings DB', ensure_settings_tables_exists),
            ('Chartink DB', ensure_chartink_tables_exists),
            ('Traffic Logs DB', ensure_traffic_logs_exists),
            ('Latency DB', ensure_latency_tables_exists),
            ('Strategy DB', ensure_strategy_tables_exists),
            ('Sandbox DB', ensure_sandbox_tables_exists),
            ('Action Center DB', ensure_action_center_tables_exists),
        ]

        db_init_start = time.time()
        with ThreadPoolExecutor(max_workers=12) as executor:
            # Submit all database initialization tasks
            futures = {executor.submit(func): name for name, func in db_init_functions}

            # Wait for all to complete
            for future in as_completed(futures):
                db_name = futures[future]
                try:
                    future.result()
                except Exception as e:
                    logger.error(f"Failed to initialize {db_name}: {e}")

        db_init_time = (time.time() - db_init_start) * 1000
        logger.debug(f"All databases initialized in parallel ({db_init_time:.0f}ms)")

    # Conditionally setup ngrok in development environment
    if os.getenv('NGROK_ALLOW') == 'TRUE':
        global _ngrok_tunnel
        from pyngrok import ngrok

        # Register cleanup handlers for graceful shutdown
        atexit.register(cleanup_ngrok)

        # Register signal handlers (Windows uses SIGINT, SIGTERM; Unix also has SIGHUP)
        signal.signal(signal.SIGINT, signal_handler)
        signal.signal(signal.SIGTERM, signal_handler)

<<<<<<< HEAD
        # Kill any existing ngrok process first (more robust cleanup)
        try:
            ngrok.kill()
            logger.info("Killed existing ngrok process")
        except Exception:
            pass  # No existing process to kill

        # Disconnect any existing 'flask' tunnel if it exists
        try:
            for tunnel in ngrok.get_tunnels():
                if tunnel.name == 'flask':
                    ngrok.disconnect(tunnel.public_url)
                    logger.info(f"Disconnected existing tunnel: {tunnel.public_url}")
        except Exception as e:
            logger.warning(f"Error checking existing tunnels: {e}")

        # Create new tunnel
        public_url = ngrok.connect(name='flask').public_url
        _ngrok_tunnel = public_url  # Store for cleanup
        logger.info(f"ngrok URL: {public_url}")
=======
        import time

        # Kill any existing ngrok process first (more robust cleanup)
        try:
            ngrok.kill()
            logger.debug("Killed existing ngrok process")
            time.sleep(1)  # Wait for process to fully terminate
        except Exception:
            pass  # No existing process to kill

        # Try to connect, handling "tunnel already exists" error
        max_retries = 3
        public_url = None

        for attempt in range(max_retries):
            try:
                # First check if tunnel already exists and reuse it
                existing_tunnels = ngrok.get_tunnels()
                for tunnel in existing_tunnels:
                    if tunnel.name == 'flask':
                        public_url = tunnel.public_url
                        logger.debug(f"Reusing existing ngrok tunnel: {public_url}")
                        break

                if public_url:
                    break

                # Create new tunnel if none exists
                public_url = ngrok.connect(name='flask').public_url
                logger.debug(f"Created new ngrok tunnel: {public_url}")
                break

            except Exception as e:
                error_msg = str(e)
                if 'already exists' in error_msg:
                    logger.warning(f"Tunnel conflict detected (attempt {attempt + 1}/{max_retries}), cleaning up...")
                    try:
                        # Force kill and wait
                        ngrok.kill()
                        time.sleep(2)  # Longer wait after conflict
                    except Exception:
                        pass
                else:
                    logger.error(f"ngrok error: {e}")
                    if attempt == max_retries - 1:
                        raise
                    time.sleep(1)

        if public_url:
            _ngrok_tunnel = public_url  # Store for cleanup
            logger.info(f"ngrok URL: {public_url}")
        else:
            logger.error("Failed to establish ngrok tunnel after all retries")
>>>>>>> 00827cda

app = create_app()

# Explicitly call the setup environment function
setup_environment(app)

# Auto-start execution engine and squareoff scheduler if in analyzer mode (parallel startup)
with app.app_context():
    try:
        from database.settings_db import get_analyze_mode
        from sandbox.execution_thread import start_execution_engine
        from sandbox.squareoff_thread import start_squareoff_scheduler
        from concurrent.futures import ThreadPoolExecutor, as_completed
        import time

        if get_analyze_mode():
            # Define service startup functions for parallel execution
            def start_engine():
                success, message = start_execution_engine()
                return ('execution_engine', success, message)

            def start_scheduler():
                success, message = start_squareoff_scheduler()
                return ('squareoff_scheduler', success, message)

            def run_catchup():
                from sandbox.position_manager import catchup_missed_settlements
                catchup_missed_settlements()
                return ('catchup_settlement', True, 'Completed')

            # Start all services in parallel
            startup_start = time.time()
            with ThreadPoolExecutor(max_workers=3) as executor:
                # Submit all tasks
                futures = [
                    executor.submit(start_engine),
                    executor.submit(start_scheduler),
                    executor.submit(run_catchup)
                ]

                # Collect results as they complete
                for future in as_completed(futures):
                    try:
                        service_name, success, message = future.result()
                        if service_name == 'execution_engine':
                            if success:
                                logger.debug("Execution engine auto-started (Analyzer mode is ON)")
                            else:
                                logger.warning(f"Failed to auto-start execution engine: {message}")
                        elif service_name == 'squareoff_scheduler':
                            if success:
                                logger.debug("Square-off scheduler auto-started (Analyzer mode is ON)")
                            else:
                                logger.warning(f"Failed to auto-start square-off scheduler: {message}")
                        elif service_name == 'catchup_settlement':
                            logger.debug("Catch-up settlement check completed on startup")
                    except Exception as e:
                        logger.error(f"Error starting service: {e}")

            startup_time = (time.time() - startup_start) * 1000
            logger.debug(f"Services started in parallel ({startup_time:.0f}ms)")
    except Exception as e:
        logger.error(f"Error checking analyzer mode on startup: {e}")

# Integrate the WebSocket proxy server with the Flask app
# Check if running in Docker (standalone mode) or local (integrated mode)
# Docker is detected by checking for /.dockerenv file or APP_MODE override
is_docker = os.path.exists('/.dockerenv') or os.environ.get('APP_MODE', '').strip().strip("'\"") == 'standalone'

if is_docker:
    logger.debug("Running in Docker/standalone mode - WebSocket server started separately by start.sh")
else:
    logger.debug("Running in local/integrated mode - Starting WebSocket proxy in Flask")
    start_websocket_proxy(app)

# Start Flask development server with SocketIO support if directly executed
if __name__ == '__main__':
    # Get environment variables
    host_ip = os.getenv('FLASK_HOST_IP', '127.0.0.1')  # Default to '127.0.0.1' if not set
    port = int(os.getenv('FLASK_PORT', 5000))  # Default to 5000 if not set
    ws_port = int(os.getenv('WEBSOCKET_PORT', 8765))  # WebSocket port
    debug = os.getenv('FLASK_DEBUG', 'False').lower() in ('true', '1', 't')  # Default to False if not set

    # Start ngrok tunnel if enabled
    ngrok_tunnel = None
    ngrok_url = None
    if os.getenv('NGROK_ALLOW', 'FALSE').upper() == 'TRUE':
        try:
            from pyngrok import ngrok, conf
            from urllib.parse import urlparse

            # Extract domain from HOST_SERVER if provided
            host_server_env = os.getenv('HOST_SERVER', '')
            if host_server_env:
                parsed = urlparse(host_server_env)
                domain = parsed.netloc or parsed.path
                # Start ngrok with the custom domain
                ngrok_tunnel = ngrok.connect(port, domain=domain)
            else:
                # Start ngrok without custom domain
                ngrok_tunnel = ngrok.connect(port)

            ngrok_url = ngrok_tunnel.public_url
            print(f"Ngrok tunnel established: {ngrok_url}")
        except Exception as e:
            print(f"Failed to start ngrok tunnel: {e}")
            ngrok_url = None

    # Clean startup banner
    import socket

    # Determine display IP for banner
    display_ip = host_ip
    if host_ip == '0.0.0.0':
        # Get local network IP for display
        try:
            s = socket.socket(socket.AF_INET, socket.SOCK_DGRAM)
            s.connect(("8.8.8.8", 80))
            display_ip = s.getsockname()[0]
            s.close()
        except:
            display_ip = "127.0.0.1"

    # Print startup banner
    version = get_version()
    web_url = f"http://{display_ip}:{port}"
    ws_url = f"ws://{display_ip}:{ws_port}"
    docs_url = "https://docs.openalgo.in"

    # Use ngrok URL if tunnel was established
    host_server = ngrok_url if ngrok_url else ''

    # ANSI color codes
    GREEN = "\033[92m"
    CYAN = "\033[96m"
    MAGENTA = "\033[95m"
    WHITE = "\033[97m"
    YELLOW = "\033[93m"
    RESET = "\033[0m"
    BOLD = "\033[1m"
    DIM = "\033[2m"

    # Border color
    B = CYAN

    slogan = "Your Personal Algo Trading Platform"

    MIN_WIDTH = 54
    ansi_escape = re.compile(r"\x1B\[[0-9;]*m")

    def visible_len(text: str) -> int:
        return len(ansi_escape.sub("", text))

    title = f" OpenAlgo v{version} "

    content_samples = [
        "",
        slogan,
        f"{WHITE}{BOLD}Endpoints{RESET}",
        f"{WHITE}Web App{RESET}    {CYAN}{web_url}{RESET}",
        f"{WHITE}WebSocket{RESET}  {MAGENTA}{ws_url}{RESET}",
        f"{WHITE}Docs{RESET}       {YELLOW}{docs_url}{RESET}",
        f"{WHITE}Status{RESET}     {GREEN}{BOLD}Ready{RESET}",
    ]
    # Add Host URL to samples if ngrok is enabled (for width calculation)
    if host_server:
        content_samples.insert(5, f"{WHITE}Host URL{RESET}   {GREEN}{host_server}{RESET}")

    inner_target = max(MIN_WIDTH - 4, max((visible_len(text) for text in content_samples), default=0))
    W = max(inner_target + 4, len(title) + 5)

    encoding = getattr(sys.stdout, "encoding", None) or "utf-8"
    try:
        "╭╮╰╯│─".encode(encoding)
        TL, TR, BL, BR = "╭", "╮", "╰", "╯"
        H, V = "─", "│"
    except Exception:
        TL, TR, BL, BR = "+", "+", "+", "+"
        H, V = "-", "|"

    # Helper to create a padded line
    def mkline(text=""):
        inner = W - 4  # subtract 2 borders + 2 spaces
        text_len = visible_len(text)
        padding = max(inner - text_len, 0)
        return f"{B}{V}{RESET} {text}{' ' * padding} {B}{V}{RESET}"

    # Build banner
    top_dashes = max(0, W - 5 - len(title))  # ensures non-negative padding around the title

    print()
    print(f"{B}{TL}{H * 3}{GREEN}{BOLD}{title}{RESET}{B}{H * top_dashes}{TR}{RESET}")
    print(mkline())

    # Centered slogan
    inner_w = W - 4
    text_len = visible_len(slogan)
    sl = max((inner_w - text_len) // 2, 0)
    sr = max(inner_w - text_len - sl, 0)
    print(f"{B}{V}{RESET} {' ' * sl}{DIM}{slogan}{RESET}{' ' * sr} {B}{V}{RESET}")

    print(mkline())
    print(mkline(f"{WHITE}{BOLD}Endpoints{RESET}"))
    print(mkline(f"{WHITE}Web App{RESET}    {CYAN}{web_url}{RESET}"))
    print(mkline(f"{WHITE}WebSocket{RESET}  {MAGENTA}{ws_url}{RESET}"))
    if host_server:
        print(mkline(f"{WHITE}Host URL{RESET}   {GREEN}{host_server}{RESET}"))
    print(mkline(f"{WHITE}Docs{RESET}       {YELLOW}{docs_url}{RESET}"))
    print(mkline())
    print(mkline(f"{WHITE}Status{RESET}     {GREEN}{BOLD}Ready{RESET}"))
    print(mkline())
    print(f"{B}{BL}{H * (W - 2)}{BR}{RESET}")
    print()

    socketio.run(app, host=host_ip, port=port, debug=debug)<|MERGE_RESOLUTION|>--- conflicted
+++ resolved
@@ -409,28 +409,6 @@
         signal.signal(signal.SIGINT, signal_handler)
         signal.signal(signal.SIGTERM, signal_handler)
 
-<<<<<<< HEAD
-        # Kill any existing ngrok process first (more robust cleanup)
-        try:
-            ngrok.kill()
-            logger.info("Killed existing ngrok process")
-        except Exception:
-            pass  # No existing process to kill
-
-        # Disconnect any existing 'flask' tunnel if it exists
-        try:
-            for tunnel in ngrok.get_tunnels():
-                if tunnel.name == 'flask':
-                    ngrok.disconnect(tunnel.public_url)
-                    logger.info(f"Disconnected existing tunnel: {tunnel.public_url}")
-        except Exception as e:
-            logger.warning(f"Error checking existing tunnels: {e}")
-
-        # Create new tunnel
-        public_url = ngrok.connect(name='flask').public_url
-        _ngrok_tunnel = public_url  # Store for cleanup
-        logger.info(f"ngrok URL: {public_url}")
-=======
         import time
 
         # Kill any existing ngrok process first (more robust cleanup)
@@ -484,7 +462,6 @@
             logger.info(f"ngrok URL: {public_url}")
         else:
             logger.error("Failed to establish ngrok tunnel after all retries")
->>>>>>> 00827cda
 
 app = create_app()
 
