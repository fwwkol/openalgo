{
  "permissions": {
    "allow": [
      "Bash(npm run build:css:*)",
      "Bash(npm install:*)",
      "Bash(npm info:*)",
      "mcp__ide__getDiagnostics",
      "Bash(npx postcss:*)",
      "Bash(npx tailwindcss:*)",
      "Bash(node -e \"const config = require(''./tailwind.config.mjs''); console.log(JSON.stringify(config, null, 2))\")",
      "Bash(node:*)",
      "Bash(cat:*)",
      "WebSearch",
      "WebFetch(domain:daisyui.com)",
      "WebFetch(domain:www.openalgo.in)",
      "Bash(curl -L \"https://www.openalgo.in/faq\")",
      "Bash(curl -s \"https://www.openalgo.in/_next/data\")",
      "WebFetch(domain:github.com)",
      "Read(//c/Users/Admin1/Downloads/**)",
      "Read(//c/Users/Admin1/Desktop/**)",
      "Bash(sqlite3:*)",
      "Bash(python:*)",
      "Bash(uv run:*)",
      "Bash(curl:*)",
      "Read(//d/**)",
      "Bash(timeout 15 uv run:*)",
      "Bash(timeout 10 uv run:*)",
      "Bash(dir:*)",
      "Bash(move test_option_symbol_api.py test )",
      "Bash(move test_options_order_api.py test)",
      "Bash(xargs:*)",
      "Bash(test:*)",
      "Bash(find:*)",
      "Bash(copy:*)",
      "Bash(del /F \"D:\\openalgo-sandbox-test\\openalgo\\websocket_proxy\\server_optimized.py\")",
      "Bash(move \"D:\\openalgo-sandbox-test\\openalgo\\websocket_proxy\\OPTIMIZATION_SUMMARY.md\" \"D:\\openalgo-sandbox-test\\openalgo\\docs\\WEBSOCKET_OPTIMIZATION.md\")",
      "WebFetch(domain:docs.openalgo.in)",
<<<<<<< HEAD
      "WebFetch(domain:kite.trade)"
=======
      "Bash(move docsgocharting_webhook_setup.md staticdocsgocharting_webhook_setup.md)",
      "Bash(npx update-browserslist-db@latest:*)"
>>>>>>> ba7a22b9
    ],
    "deny": [],
    "ask": []
  }
}<|MERGE_RESOLUTION|>--- conflicted
+++ resolved
@@ -35,12 +35,9 @@
       "Bash(del /F \"D:\\openalgo-sandbox-test\\openalgo\\websocket_proxy\\server_optimized.py\")",
       "Bash(move \"D:\\openalgo-sandbox-test\\openalgo\\websocket_proxy\\OPTIMIZATION_SUMMARY.md\" \"D:\\openalgo-sandbox-test\\openalgo\\docs\\WEBSOCKET_OPTIMIZATION.md\")",
       "WebFetch(domain:docs.openalgo.in)",
-<<<<<<< HEAD
       "WebFetch(domain:kite.trade)"
-=======
       "Bash(move docsgocharting_webhook_setup.md staticdocsgocharting_webhook_setup.md)",
       "Bash(npx update-browserslist-db@latest:*)"
->>>>>>> ba7a22b9
     ],
     "deny": [],
     "ask": []
