--- conflicted
+++ resolved
@@ -2,11 +2,7 @@
 
 ## Executive Summary
 
-<<<<<<< HEAD
-The broker integration layer is the cornerstone of OpenAlgo's broker-agnostic architecture, providing a unified interface to interact with 27 Indian stock brokers. Through a sophisticated adapter pattern, it abstracts broker-specific APIs, authentication mechanisms, and data formats into a consistent interface.
-=======
 The broker integration layer is the cornerstone of OpenAlgo's broker-agnostic architecture, providing a unified interface to interact with 26 Indian stock brokers plus 1 sandbox environment. Through a sophisticated adapter pattern with dynamic plugin loading, it abstracts broker-specific APIs, authentication mechanisms, symbol formats, and WebSocket protocols into a consistent interface.
->>>>>>> 00827cda
 
 **Total Brokers:** 26 production brokers + 1 sandbox environment
 **Architecture:** Plugin-based adapter pattern with factory registration
@@ -33,16 +29,10 @@
         ZerodhaAdapter[Zerodha Adapter]
         AngelAdapter[Angel One Adapter]
         UpstoxAdapter[Upstox Adapter]
-<<<<<<< HEAD
-        MotilalAdapter[Motilal Oswal Adapter]
-        DhanAdapter[Dhan Adapter]
-        OtherAdapters[22+ Other Adapters]
-=======
         FyersAdapter[Fyers Adapter]
         DhanAdapter[Dhan Adapter]
         MotilalAdapter[Motilal Adapter]
         OtherAdapters[20+ Other Adapters]
->>>>>>> 00827cda
     end
 
     subgraph "WebSocket Infrastructure"
@@ -51,14 +41,6 @@
     end
 
     subgraph "Broker APIs"
-<<<<<<< HEAD
-        ZerodhaAPI[Zerodha Kite API]
-        AngelAPI[Angel SmartAPI]
-        UpstoxAPI[Upstox API]
-        MotilalAPI[Motilal API]
-        DhanAPI[Dhan API]
-        OtherAPIs[22+ Other APIs]
-=======
         ZerodhaAPI[Zerodha Kite API v3]
         AngelAPI[Angel SmartAPI v2]
         UpstoxAPI[Upstox API v2]
@@ -66,7 +48,6 @@
         DhanAPI[Dhan API v2]
         MotilalAPI[Motilal API v1]
         OtherAPIs[20+ Other APIs]
->>>>>>> 00827cda
     end
 
     ServiceLayer --> UnifiedInterface
@@ -77,27 +58,17 @@
     BaseAdapter --> ZerodhaAdapter
     BaseAdapter --> AngelAdapter
     BaseAdapter --> UpstoxAdapter
-<<<<<<< HEAD
-    BaseAdapter --> MotilalAdapter
-    BaseAdapter --> DhanAdapter
-=======
     BaseAdapter --> FyersAdapter
     BaseAdapter --> DhanAdapter
     BaseAdapter --> MotilalAdapter
->>>>>>> 00827cda
     BaseAdapter --> OtherAdapters
 
     ZerodhaAdapter --> ZerodhaAPI
     AngelAdapter --> AngelAPI
     UpstoxAdapter --> UpstoxAPI
-<<<<<<< HEAD
-    MotilalAdapter --> MotilalAPI
-    DhanAdapter --> DhanAPI
-=======
     FyersAdapter --> FyersAPI
     DhanAdapter --> DhanAPI
     MotilalAdapter --> MotilalAPI
->>>>>>> 00827cda
     OtherAdapters --> OtherAPIs
 
     ZerodhaAdapter --> ZMQ
@@ -107,68 +78,6 @@
     ZMQ --> WSProxy
 ```
 
-<<<<<<< HEAD
-## Supported Brokers (27 Total)
-
-### Complete Broker List
-
-| # | Broker | Status | API Version | WebSocket | Recent Updates |
-|---|--------|--------|-------------|-----------|----------------|
-| 1 | 5Paisa | Active | OpenAPI | Yes | Stable |
-| 2 | 5Paisa XTS | Active | XTS API | Yes | Stable |
-| 3 | AliceBlue | Active | ANT API | Yes | Stable |
-| 4 | Angel One | Active | SmartAPI v2 | Yes | Logging optimized |
-| 5 | Compositedge | Active | REST API | Yes | Stable |
-| 6 | Definedge | Active | Symphony API | Yes | Stable |
-| 7 | Dhan | Active | API v2 | Yes | Date handling fixed |
-| 8 | Dhan Sandbox | Active | Sandbox API | No | Paper trading |
-| 9 | Firstock | Active | REST API | No | Stable |
-| 10 | Flattrade | Active | NorenAPI | Yes | Stable |
-| 11 | Fyers | Active | API v3 | Yes | Logging optimized |
-| 12 | Groww | Active | API v1 | No | Stable |
-| 13 | IBulls | Active | REST API | No | Stable |
-| 14 | IIFL | Active | API v3 | No | Stable |
-| 15 | Indmoney | Active | REST API | No | Stable |
-| 16 | Kotak Neo | Active | Neo API | Yes | Stable |
-| 17 | **Motilal Oswal** | Active | API v1 | **Yes (New)** | **LTP, Quotes, Depth L1** |
-| 18 | Mstock | Active | REST API | No | Stable |
-| 19 | Paytm Money | Active | REST API | No | Stable |
-| 20 | Pocketful | Active | REST API | No | Stable |
-| 21 | Shoonya (Finvasia) | Active | NorenAPI | Yes | Stable |
-| 22 | Tradejini | Active | REST API | No | Stable |
-| 23 | Upstox | Active | API v2 | Yes | NSE_COM filtered |
-| 24 | Wisdom Capital | Active | REST API | No | Stable |
-| 25 | Zebu | Active | REST API | No | Stable |
-| 26 | Zerodha | Active | Kite API v3 | Yes | Multi-quote API |
-| 27 | (Reserved) | - | - | - | - |
-
-### Broker Categories
-
-#### Traditional Full-Service Brokers
-- **Zerodha**: Market leader with comprehensive API
-- **Angel One**: SmartAPI with WebSocket support
-- **IIFL**: Full-featured API v3
-- **Motilal Oswal**: Recently enhanced with WebSocket
-
-#### Discount Brokers
-- **Upstox**: High-performance API v2
-- **Fyers**: DataSocket for streaming
-- **Dhan**: Live and Sandbox modes
-- **5Paisa**: Standard and XTS variants
-
-#### Bank-based Brokers
-- **Kotak Securities**: Neo API platform
-- **ICICI Direct**: Breeze API integration
-
-#### New Generation Platforms
-- **Groww**: Modern REST API
-- **Paytm Money**: Consumer-focused
-- **Indmoney**: Wealth management focus
-
-#### Specialized Platforms
-- **Definedge**: Symphony for technical analysis
-- **Shoonya/Flattrade**: NorenAPI based
-=======
 ## Supported Brokers - Complete List (26 + 1 Sandbox)
 
 | # | Broker | Status | API Version | WebSocket | Auth Type | Notes |
@@ -215,55 +124,12 @@
 | AliceBlue | Yes | Yes | No | - |
 | Kotak | Yes | Yes | Yes | 5 |
 | Compositedge | Yes | Yes | No | - |
->>>>>>> 00827cda
 
 ## Broker Adapter Structure
 
 ### Standard Directory Layout
 
 ```
-<<<<<<< HEAD
-broker/
-├── [broker_name]/
-│   ├── __init__.py           # Adapter initialization
-│   ├── api/
-│   │   ├── __init__.py
-│   │   ├── auth_api.py       # Authentication handling
-│   │   ├── order_api.py      # Order management
-│   │   ├── data.py           # Market data operations
-│   │   ├── funds.py          # Account and funds
-│   │   └── margin_api.py     # Margin calculations
-│   ├── mapping/
-│   │   ├── __init__.py
-│   │   ├── order_data.py     # Order data transformation
-│   │   └── transform_data.py # Response transformation
-│   ├── database/
-│   │   ├── __init__.py
-│   │   └── master_contract_db.py # Instrument master data
-│   └── streaming/
-│       ├── __init__.py
-│       ├── [broker]_adapter.py   # WebSocket adapter
-│       ├── [broker]_client.py    # WebSocket client
-│       └── [broker]_mapping.py   # Data mapping
-```
-
-### Example: Motilal Oswal Structure (Latest)
-
-```
-broker/motilal/
-├── __init__.py
-├── api/
-│   ├── __init__.py
-│   ├── auth_api.py
-│   ├── order_api.py
-│   ├── data.py
-│   ├── funds.py
-│   └── margin_api.py
-├── mapping/
-│   ├── __init__.py
-│   ├── order_data.py
-│   └── transform_data.py
-=======
 broker/{broker_name}/
 ├── __init__.py                      # Broker module initialization
 ├── api/
@@ -304,20 +170,13 @@
 │   ├── __init__.py
 │   ├── order_data.py
 │   └── transform_data.py            # Action/product/ordertype mapping
->>>>>>> 00827cda
 ├── database/
 │   └── master_contract_db.py
 └── streaming/
     ├── __init__.py
-<<<<<<< HEAD
-    ├── motilal_adapter.py
-    ├── motilal_websocket.py
-    └── motilal_mapping.py
-=======
     ├── angel_adapter.py             # SmartWebSocketV2 adapter
     ├── angel_mapping.py             # Exchange codes, capabilities
     └── angel_websocket.py           # WebSocket client
->>>>>>> 00827cda
 ```
 
 ## Authentication Mechanisms
@@ -351,23 +210,6 @@
 ### Pattern 2: Hash-Based Authentication (Shoonya, Flattrade, Fyers)
 
 ```python
-<<<<<<< HEAD
-class FyersAuth:
-    def authenticate(self, api_key: str, api_secret: str) -> Dict:
-        auth_payload = {
-            "client_id": api_key,
-            "secret_key": api_secret,
-            "grant_type": "client_credentials"
-        }
-        response = requests.post(
-            f"{self.base_url}/auth/token",
-            json=auth_payload
-        )
-        return {
-            "access_token": response.json()["access_token"],
-            "token_type": "Bearer"
-        }
-=======
 # broker/shoonya/api/auth_api.py
 def authenticate_broker(userid: str, password: str, totp_code: str) -> tuple:
     """
@@ -392,27 +234,11 @@
 
     response = client.post(f"{BASE_URL}/QuickAuth", json=payload)
     return (response.json()["susertoken"], None)
->>>>>>> 00827cda
 ```
 
 ### Pattern 3: Direct API Key (Dhan, Motilal)
 
 ```python
-<<<<<<< HEAD
-class SessionAuth:
-    def login(self, username: str, password: str, totp: str) -> str:
-        session = requests.Session()
-        login_response = session.post(
-            f"{self.base_url}/login",
-            json={
-                "username": username,
-                "password": password,
-                "totp": totp
-            }
-        )
-        self.session_cookie = session.cookies.get("session_id")
-        return self.session_cookie
-=======
 # broker/dhan/api/auth_api.py
 def authenticate_broker(access_token: str, client_id: str) -> tuple:
     """
@@ -432,7 +258,6 @@
         return (access_token, None)
     else:
         return (None, response.json().get("message"))
->>>>>>> 00827cda
 ```
 
 ## Unified Interface Implementation
@@ -487,23 +312,6 @@
         """Disconnect from WebSocket"""
         pass
 
-<<<<<<< HEAD
-    @abstractmethod
-    def get_quotes(self, symbols: List[str]) -> Dict:
-        """Get real-time quotes"""
-        pass
-
-    @abstractmethod
-    def get_depth(self, symbol: str, exchange: str) -> Dict:
-        """Get market depth"""
-        pass
-
-    @abstractmethod
-    def get_history(self, symbol: str, interval: str, start: str, end: str) -> List:
-        """Get historical data"""
-        pass
-```
-=======
     def publish_to_zmq(self, data: Dict):
         """Publish tick data to ZeroMQ for distribution"""
         topic = f"{data['symbol']}#{data['exchange']}"
@@ -579,7 +387,6 @@
     # Step 1: Symbol conversion
     br_symbol = get_br_symbol(data['symbol'], data['exchange'])
     token = get_token(data['symbol'], data['exchange'])
->>>>>>> 00827cda
 
     # Step 2: Data transformation
     transformed = transform_data(data, token)
@@ -596,17 +403,6 @@
 
 ### Order Type Mapping
 
-<<<<<<< HEAD
-Each broker uses different symbol formats. OpenAlgo normalizes them:
-
-```python
-# OpenAlgo Standard Format Examples
-NSE Equity:    "RELIANCE"
-BSE Equity:    "RELIANCE"
-NFO Futures:   "NIFTY25NOVFUT"
-NFO Options:   "NIFTY2511519500CE"
-MCX Futures:   "CRUDEOIL25NOVFUT"
-=======
 ```python
 # broker/{broker}/mapping/transform_data.py
 def transform_data(data: Dict, token: str = None) -> Dict:
@@ -639,115 +435,11 @@
         'disclosedquantity': str(data.get('disclosed_quantity', 0)),
         'ordertag': data.get('tag', '')
     }
->>>>>>> 00827cda
 ```
 
 ### Modify Order
 
 ```python
-<<<<<<< HEAD
-class ResponseTransformer:
-    def transform_position(self, broker_position: Dict) -> Dict:
-        """Transform broker position to OpenAlgo format"""
-        return {
-            "symbol": self.normalize_symbol(broker_position),
-            "exchange": broker_position["exchange"],
-            "quantity": broker_position["quantity"],
-            "product": self.map_product(broker_position["product"]),
-            "average_price": broker_position["average_price"],
-            "ltp": broker_position["last_price"],
-            "pnl": broker_position["pnl"],
-            "pnl_percent": self.calculate_pnl_percent(broker_position)
-        }
-
-    def transform_order(self, broker_order: Dict) -> Dict:
-        """Transform broker order to OpenAlgo format"""
-        return {
-            "orderid": broker_order["order_id"],
-            "symbol": self.normalize_symbol(broker_order),
-            "exchange": broker_order["exchange"],
-            "action": broker_order["transaction_type"],
-            "quantity": broker_order["quantity"],
-            "price": broker_order["price"],
-            "pricetype": self.map_order_type(broker_order["order_type"]),
-            "product": self.map_product(broker_order["product"]),
-            "status": self.map_status(broker_order["status"]),
-            "filled_quantity": broker_order["filled_quantity"],
-            "pending_quantity": broker_order["pending_quantity"],
-            "order_datetime": broker_order["order_timestamp"]
-        }
-```
-
-## WebSocket Streaming
-
-### Supported Data Types
-
-| Data Type | Description | Brokers Supporting |
-|-----------|-------------|-------------------|
-| **LTP** | Last Traded Price | All WebSocket brokers |
-| **Quotes** | OHLC + Volume | Most brokers |
-| **Depth** | Market Depth L1-L5 | Zerodha, Angel, Motilal, etc. |
-
-### WebSocket Adapter Example (Motilal - Latest)
-
-```python
-# broker/motilal/streaming/motilal_adapter.py
-class MotilalWebSocketAdapter(BaseBrokerWebSocketAdapter):
-    def __init__(self, auth_token: str, feed_token: str):
-        super().__init__()
-        self.auth_token = auth_token
-        self.feed_token = feed_token
-        self.client = MotilalWebSocket(auth_token, feed_token)
-
-    async def connect(self):
-        """Establish WebSocket connection"""
-        await self.client.connect()
-        self.client.on_tick = self.on_tick
-        self.client.on_connect = self.on_connect
-
-    async def subscribe(self, symbols: List[str], mode: str):
-        """Subscribe to market data
-        Modes: LTP, QUOTE, DEPTH
-        """
-        tokens = [self.get_token(s) for s in symbols]
-        await self.client.subscribe(tokens, mode)
-
-    def on_tick(self, tick_data: Dict):
-        """Process incoming tick"""
-        normalized = self.normalize_tick(tick_data)
-        self.publish_to_zmq(normalized)
-```
-
-## Master Contract Management
-
-### Contract Synchronization
-
-```python
-class MasterContractManager:
-    def __init__(self, broker: str, db_url: str):
-        self.broker = broker
-        self.engine = create_engine(db_url)
-
-    def download_contracts(self) -> pd.DataFrame:
-        """Download latest instrument master from broker"""
-        # Broker-specific download logic
-        pass
-
-    def process_contracts(self, df: pd.DataFrame) -> pd.DataFrame:
-        """Process and standardize instrument data"""
-        # Add OpenAlgo standard columns
-        df['openalgo_symbol'] = df.apply(self._create_symbol, axis=1)
-        df['token'] = df['instrument_token']
-
-        # Filter active instruments
-        df = df[df['exchange'].isin([
-            'NSE', 'BSE', 'NFO', 'BFO', 'MCX', 'CDS', 'BCD', 'NCDEX'
-        ])]
-
-        # Recent: Filter out NSE_COM for Upstox
-        if self.broker == 'upstox' and 'segment' in df.columns:
-            df = df[df['segment'] != 'NSE_COM']
-=======
 def modify_order(data: Dict, auth: str) -> tuple:
     """
     Modify existing order
@@ -860,15 +552,9 @@
     broker_data = response.json()
     return transform_funds_response(broker_data)
 ```
->>>>>>> 00827cda
 
 ## Symbol Mapping System
 
-<<<<<<< HEAD
-    def save_to_database(self, df: pd.DataFrame):
-        """Save processed contracts to database"""
-        df.to_sql('master_contracts', self.engine, if_exists='replace')
-=======
 ### Token Database
 
 ```python
@@ -1090,7 +776,6 @@
         'NFO': [5],
         'MCX': [5]
     }
->>>>>>> 00827cda
 ```
 
 ## Error Handling
@@ -1113,12 +798,6 @@
             "AB1003": "INSUFFICIENT_FUNDS",
             "AB1004": "MARKET_CLOSED"
         },
-<<<<<<< HEAD
-        "motilal": {
-            "MOT001": "INVALID_TOKEN",
-            "MOT002": "ORDER_REJECTED",
-            "MOT003": "SYMBOL_NOT_FOUND"
-=======
         "upstox": {
             "UDAPI100050": "INVALID_TOKEN",
             "UDAPI100011": "INVALID_ORDER",
@@ -1128,20 +807,13 @@
             "-1": "INVALID_TOKEN",
             "-2": "INVALID_ORDER",
             "-10": "MARKET_CLOSED"
->>>>>>> 00827cda
         }
     }
 
     def handle_error(self, broker: str, error: Exception) -> Dict:
         """Convert broker error to standardized format"""
-<<<<<<< HEAD
-        error_type = type(error).__name__
-        error_code = self.ERROR_MAPPINGS.get(broker, {}).get(
-            error_type, "UNKNOWN_ERROR"
-=======
         error_code = self.ERROR_MAPPINGS.get(broker, {}).get(
             str(error), "UNKNOWN_ERROR"
->>>>>>> 00827cda
         )
         return {
             "status": "error",
@@ -1156,58 +828,6 @@
 ### HTTP Connection Pooling
 
 ```python
-<<<<<<< HEAD
-class BrokerRateLimiter:
-    def __init__(self):
-        self.limits = {
-            "zerodha": {"orders": 10, "quotes": 1, "window": 1},
-            "angelone": {"orders": 10, "quotes": 10, "window": 1},
-            "upstox": {"orders": 25, "quotes": 25, "window": 1},
-            "fyers": {"orders": 10, "quotes": 10, "window": 1},
-            "motilal": {"orders": 10, "quotes": 10, "window": 1},
-            "dhan": {"orders": 20, "quotes": 20, "window": 1}
-        }
-```
-
-## Recent Updates (November 2025)
-
-### 1. Motilal Oswal WebSocket Enhancement
-
-```python
-# New WebSocket support for Motilal
-# Supports: LTP, Quotes, Depth Level 1
-# Features:
-# - SSL certificate handling
-# - Index quote support
-# - Quantity conversion for lot sizes
-```
-
-### 2. Multi-Quote API (Zerodha)
-
-```python
-# Batch quote retrieval
-def get_multi_quotes(symbols: List[str]) -> Dict:
-    """Get quotes for multiple symbols in single request"""
-    return self.kite.quote(symbols)
-```
-
-### 3. Upstox NSE_COM Filtering
-
-```python
-# Filter out commodity instruments from equity segment
-df = df[df['segment'] != 'NSE_COM']
-```
-
-### 4. Logging Optimization (Fyers, Dhan, Angel One)
-
-```python
-# Changed from INFO to DEBUG for sensitive operations
-logger.debug(f"Symbol subscription: {symbols}")
-logger.debug(f"Order placement details: {masked_params}")
-```
-
-### 5. Dhan Historical Data Date Fix
-=======
 # utils/httpx_client.py
 import httpx
 
@@ -1301,7 +921,6 @@
 ## Plugin Loader
 
 ### Dynamic Broker Loading
->>>>>>> 00827cda
 
 ```python
 # utils/plugin_loader.py
@@ -1320,37 +939,6 @@
     """
     auth_functions = {}
 
-<<<<<<< HEAD
-## Connection Management
-
-### Connection Pool Implementation
-
-```python
-class BrokerConnectionManager:
-    def __init__(self):
-        self.clients = {}
-        self.config = {
-            "pool_connections": 10,
-            "pool_maxsize": 100,
-            "timeout": 30,
-            "max_retries": 3
-        }
-
-    def get_client(self, broker: str) -> httpx.Client:
-        """Get or create HTTP client for broker"""
-        if broker not in self.clients:
-            self.clients[broker] = self._create_client(broker)
-        return self.clients[broker]
-
-    def _create_client(self, broker: str) -> httpx.Client:
-        return httpx.Client(
-            limits=httpx.Limits(
-                max_connections=self.config["pool_connections"],
-                max_keepalive_connections=self.config["pool_maxsize"]
-            ),
-            timeout=self.config["timeout"]
-        )
-=======
     for broker_name in os.listdir(broker_directory):
         broker_path = os.path.join(broker_directory, broker_name)
         if not os.path.isdir(broker_path):
@@ -1371,7 +959,6 @@
 
 # Usage in app.py
 app.broker_auth_functions = load_broker_auth_functions()
->>>>>>> 00827cda
 ```
 
 ## Best Practices
@@ -1456,9 +1043,6 @@
 
 ## Conclusion
 
-<<<<<<< HEAD
-The broker integration layer successfully abstracts the complexity of 27 different broker APIs into a unified, consistent interface. Through careful design patterns, robust error handling, and continuous optimization, it provides a stable foundation for algorithmic trading across multiple Indian brokers.
-=======
 The broker integration layer provides a robust, extensible foundation for multi-broker trading:
 
 - **26 production brokers** with unified interface
@@ -1468,5 +1052,4 @@
 - **Standardized authentication** patterns
 - **Connection pooling** for performance
 - **Comprehensive error handling** with broker-specific mapping
-- **Thread-safe operations** for concurrent trading
->>>>>>> 00827cda
+- **Thread-safe operations** for concurrent trading