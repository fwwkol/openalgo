# OpenAlgo System Architecture

## Executive Summary

<<<<<<< HEAD
OpenAlgo is a sophisticated, broker-agnostic algorithmic trading platform built with Python Flask that provides a unified API interface for 27 Indian stock brokers. The platform enables algorithmic trading strategies through REST APIs, WebSocket connections, and an intuitive web interface.

**Current Version**: 1.0.0.38 (UI), Python SDK 1.0.39
=======
OpenAlgo is a broker-agnostic, open-source algorithmic trading platform built with Flask and Python. It provides a comprehensive web-based interface and REST API for automated trading across 26+ Indian broker integrations. The platform supports paper trading (sandbox mode), live trading, strategy automation, real-time market data streaming, and advanced analytics.

**Current Version:** 1.0.39
**Technology Stack:** Flask 3.0.3, Flask-SocketIO 5.3.6, Flask-RESTX 1.3.0, SQLAlchemy 2.0.31
**Supported Brokers:** 26 production brokers + 1 sandbox environment
>>>>>>> 00827cda

## Architectural Style

OpenAlgo employs a **Modular Monolithic Architecture** with a **RESTful API** interface, combining the benefits of monolithic simplicity with modular organization through Flask Blueprints and service layers.

### Key Architectural Principles
<<<<<<< HEAD
*   **Broker Abstraction:** Unified interface abstracting broker-specific implementations
*   **Service-Oriented Design:** Clear separation between presentation, business logic, and data layers
*   **Plugin Architecture:** Dynamic broker adapter loading and configuration
*   **Security by Design:** Multi-layered security with encryption, authentication, and authorization
*   **Scalability Ready:** Connection pooling, caching strategies, and horizontal scaling support
*   **Real-time Capabilities:** WebSocket proxy for live market data streaming
*   **Process Isolation:** Strategy execution in isolated processes for stability
*   **Sandbox Mode:** Complete paper trading environment with simulated execution
=======

- **Broker Abstraction:** Unified interface abstracting broker-specific implementations via plugin architecture
- **Service-Oriented Design:** Clear separation between presentation, business logic, and data layers
- **Plugin Architecture:** Dynamic broker adapter loading with factory pattern registration
- **Security by Design:** Multi-layered security with Argon2 hashing, Fernet encryption, CSRF protection, and CSP headers
- **Scalability Ready:** Connection pooling (50 base, 100 max), TTL caching, and parallel database initialization
- **Real-time Capabilities:** WebSocket proxy with ZeroMQ backend for live market data streaming
- **Process Isolation:** Strategy execution in isolated processes for stability
- **Sandbox Mode:** Complete paper trading environment with Rs 1 Crore virtual capital and simulated execution
>>>>>>> 00827cda

## Technology Stack

### Core Technologies
<<<<<<< HEAD
*   **Programming Language:** Python 3.8+ with full type hints support
*   **Web Framework:** Flask 3.0.3 with modular Blueprint architecture
*   **API Framework:** Flask-RESTX 1.3.0 with automatic OpenAPI/Swagger documentation
*   **Database ORM:** SQLAlchemy 2.0.31 with connection pooling (50 base, 100 max overflow)
*   **Database Support:** SQLite (development), PostgreSQL/MySQL (production)

### Security & Authentication
*   **Password Hashing:** Argon2 with pepper for enhanced security
*   **API Authentication:** API key-based with Argon2 hashing
*   **Encryption:** Fernet symmetric encryption (Cryptography 44.0.1) for sensitive data
*   **2FA Support:** TOTP (Time-based One-Time Password) via pyotp
*   **Session Management:** Secure cookies with configurable expiry at 3:00 AM IST
*   **CSRF Protection:** WTF-CSRF with secure cookie settings

### Real-time & Communication
*   **WebSocket Server:** Standalone proxy with ZeroMQ backend (websockets 15.0.1)
*   **Real-time Updates:** Flask-SocketIO 5.3.6 for dashboard updates
*   **Message Queue:** ZeroMQ for high-performance broker communication
*   **Telegram Integration:** python-telegram-bot 22.4 for notifications and mobile trading
*   **Event Loop:** asyncio-based asynchronous processing

### Frontend & UI
*   **Template Engine:** Jinja2 with auto-escaping
*   **CSS Framework:** TailwindCSS with DaisyUI components
*   **JavaScript:** Vanilla ES6+ with Socket.IO client
*   **Charting:** LightWeight Charts, Plotly 6.3.0
*   **Theme Support:** Dark/light mode with localStorage persistence
*   **Responsive Design:** Mobile-first responsive layout
=======

| Category | Technology | Version | Purpose |
|----------|------------|---------|---------|
| **Language** | Python | 3.8+ | Full type hints support |
| **Web Framework** | Flask | 3.0.3 | Modular Blueprint architecture |
| **API Framework** | Flask-RESTX | 1.3.0 | OpenAPI/Swagger auto-documentation |
| **Database ORM** | SQLAlchemy | 2.0.31 | Connection pooling (50 base, 100 max) |
| **Database** | SQLite/PostgreSQL | - | SQLite (dev), PostgreSQL (production) |

### Security & Authentication

| Technology | Version | Purpose |
|------------|---------|---------|
| Argon2-cffi | 23.1.0 | Password hashing with pepper |
| Cryptography | 44.0.1 | Fernet symmetric encryption |
| PyJWT | 2.8.0 | JWT token handling |
| pyotp | 2.9.0 | TOTP 2FA support |
| Flask-WTF | 1.2.1 | CSRF protection |
| Flask-Bcrypt | 1.0.1 | Password hashing |

### Real-time & Communication

| Technology | Version | Purpose |
|------------|---------|---------|
| Flask-SocketIO | 5.3.6 | Real-time dashboard updates |
| websockets | 15.0.1 | Standalone WebSocket server |
| pyzmq | 27.1.0 | ZeroMQ high-performance messaging |
| python-telegram-bot | 22.4 | Telegram notifications & mobile trading |
| tornado | 6.5.0 | Async server support |

### Frontend & UI

| Technology | Purpose |
|------------|---------|
| Jinja2 | Template engine with auto-escaping |
| TailwindCSS + DaisyUI | CSS framework with components |
| Vanilla ES6+ | JavaScript with Socket.IO client |
| LightWeight Charts + Plotly 6.3.0 | Interactive charting |

### Data Processing & HTTP

| Technology | Version | Purpose |
|------------|---------|---------|
| Pandas | 2.3.3 | Data analysis and manipulation |
| NumPy | 2.3.5 | Numerical computing |
| httpx | 0.28.1 | Modern HTTP client with connection pooling |
| APScheduler | 3.11.0 | Task scheduling with IST timezone |
>>>>>>> 00827cda

### Data Processing
*   **Data Analysis:** Pandas 2.2.3, NumPy 2.2.4
*   **HTTP Client:** httpx 0.28.1 with connection pooling
*   **Task Scheduling:** APScheduler 3.11.0 with IST timezone support

### Performance & Monitoring
<<<<<<< HEAD
*   **Rate Limiting:** Flask-Limiter 3.7.0 with per-key limits
*   **Caching:** Session-based TTL cache (10-hour API key cache)
*   **Logging:** Colored logging with sensitive data filtering
*   **Monitoring:** Built-in latency tracking, traffic analysis, PnL tracking
*   **Connection Pooling:** httpx with connection reuse
*   **Process Monitoring:** psutil 7.0.0

### Deployment & Infrastructure
*   **WSGI Server:** Gunicorn with eventlet worker (Linux) / Waitress (Windows)
*   **Process Manager:** Systemd (Linux) / Windows Service
*   **Container Support:** Docker with docker-compose
*   **Cloud Support:** AWS Elastic Beanstalk ready
*   **Environment Management:** python-dotenv with validation
*   **Package Manager:** uv for fast dependency management
=======

| Technology | Version | Purpose |
|------------|---------|---------|
| Flask-Limiter | 3.7.0 | Rate limiting (moving-window strategy) |
| cachetools | 5.3.3 | TTL caching (10-hour API key cache) |
| logzero | 1.7.0 | Colored logging with filtering |
| psutil | 7.0.0 | Process monitoring |
>>>>>>> 00827cda

## Directory Structure

```
openalgo/
<<<<<<< HEAD
├── app.py                     # Main Flask application entry point
├── blueprints/                # Flask blueprints for modular routing (26 blueprints)
│   ├── auth.py               # Authentication and user management
│   ├── dashboard.py          # Main trading dashboard
│   ├── orders.py             # Order management interface
│   ├── analyzer.py           # Trade analytics and API analyzer
│   ├── python_strategy.py    # Python strategy hosting
│   ├── telegram.py           # Telegram bot management
│   ├── strategy.py           # TradingView webhook strategies
│   ├── chartink.py           # ChartInk strategy integration
│   ├── sandbox.py            # Paper trading interface
│   ├── pnltracker.py         # PnL tracking and analytics
│   ├── latency.py            # Order latency monitoring
│   ├── traffic.py            # API traffic analytics
│   ├── playground.py         # API testing playground
│   ├── master_contract_status.py  # Contract status monitoring
│   └── [12+ more blueprints]
├── broker/                    # Broker-specific adapters (27 brokers)
│   ├── zerodha/              # Zerodha Kite Connect integration
│   ├── angel/                # Angel One SmartAPI integration
│   ├── upstox/               # Upstox API integration
│   ├── motilal/              # Motilal Oswal API (with WebSocket)
│   ├── dhan/                 # Dhan API (Live + Sandbox)
│   └── [22+ more brokers]
├── database/                  # Database models and operations (21+ models)
│   ├── auth_db.py            # Authentication models
│   ├── user_db.py            # User management
│   ├── token_db.py           # Token and instrument data
│   ├── telegram_db.py        # Telegram bot data
│   ├── sandbox_db.py         # Sandbox/paper trading models
│   ├── action_center_db.py   # Semi-auto order approval
│   ├── latency_db.py         # Order latency tracking
│   ├── traffic_db.py         # API traffic logging
│   ├── strategy_db.py        # Strategy configurations
│   └── [12+ more models]
├── restx_api/                 # REST API endpoints (40+ modules)
│   ├── __init__.py           # API initialization and namespaces
│   ├── place_order.py        # Order placement endpoints
│   ├── smart_order.py        # Smart order with position sizing
│   ├── split_order.py        # Auto-split large orders
│   ├── basket_order.py       # Batch order placement
│   ├── options_order.py      # Single option orders
│   ├── options_multiorder.py # Multi-leg option orders
│   ├── quotes.py             # Single symbol quotes
│   ├── multiquotes.py        # Multi-symbol quotes
│   ├── depth.py              # Market depth (Level 5)
│   ├── history.py            # Historical data
│   ├── option_greeks.py      # Option Greeks calculator
│   ├── schemas.py            # Request/response schemas
│   └── [27+ API modules]
├── services/                  # Business logic services (40+ services)
│   ├── trading/              # Trading operations
│   ├── market_data/          # Market data services
│   ├── portfolio/            # Portfolio management
│   ├── telegram_bot_service.py # Telegram bot service (71KB)
│   ├── websocket_service.py  # WebSocket connection management
│   ├── sandbox_service.py    # Sandbox execution service
│   └── [34+ services]
├── sandbox/                   # Paper trading/simulator engine
│   ├── execution_engine.py   # Virtual order execution
│   ├── order_manager.py      # Order lifecycle management
│   ├── position_manager.py   # Position tracking
│   ├── fund_manager.py       # Virtual fund management
│   ├── holdings_manager.py   # Holdings simulation
│   └── squareoff_manager.py  # Auto square-off
├── utils/                     # Utility functions and helpers
│   ├── logging.py            # Colored logging with filtering
│   ├── constants.py          # System-wide constants
│   ├── plugin_loader.py      # Dynamic broker loading
│   ├── api_analyzer.py       # Sandbox mode analytics
│   ├── latency_monitor.py    # RTT measurement
│   ├── traffic_logger.py     # API usage logging
│   ├── session.py            # Session management
│   └── [10+ utilities]
├── websocket_proxy/           # WebSocket proxy server
│   ├── server.py             # Main WebSocket server (48KB)
│   ├── base_adapter.py       # Base broker adapter
│   ├── broker_factory.py     # Adapter factory
│   ├── mapping.py            # Data mapping
│   └── app_integration.py    # Flask integration
├── templates/                 # Jinja2 HTML templates (50+ templates)
├── static/                    # Static assets (CSS, JS, images)
├── strategies/                # Trading strategy storage
│   ├── scripts/              # Python strategy files
│   └── configs/              # Strategy configurations
├── collections/               # Database collections/fixtures
├── docs/                      # Documentation
├── design/                    # Design documents
├── test/                      # Test suites
├── logs/                      # Application logs
├── db/                        # Database files
│   ├── openalgo.db           # Main database
│   ├── sandbox.db            # Sandbox database
│   ├── latency.db            # Latency tracking
│   └── logs.db               # API logs database
├── keys/                      # Security keys and certificates
├── requirements.txt           # Python dependencies
├── pyproject.toml            # Python project configuration
└── .env                      # Environment configuration
```

## Component Diagram (Mermaid)
=======
├── app.py                          # Main Flask application entry point (678 lines)
├── extensions.py                   # SocketIO extension initialization
├── cors.py                         # CORS configuration & middleware
├── limiter.py                      # Rate limiter (moving-window strategy)
├── csp.py                          # Content Security Policy middleware
│
├── blueprints/                     # Flask blueprints - 24 web UI routes
│   ├── auth.py                     # Authentication (login, broker OAuth, 2FA, password reset)
│   ├── dashboard.py                # Main dashboard with funds display
│   ├── orders.py                   # Order management UI (32.8 KB)
│   ├── analyzer.py                 # Strategy analyzer (9.8 KB)
│   ├── strategy.py                 # Strategy management (31.0 KB)
│   ├── chartink.py                 # TradingView Chartink webhook integration (28.7 KB)
│   ├── sandbox.py                  # Sandbox/paper trading UI (16.2 KB)
│   ├── pnltracker.py               # P&L tracking dashboard (39.8 KB)
│   ├── python_strategy.py          # Python strategy editor & execution (66.7 KB)
│   ├── telegram.py                 # Telegram bot integration (16.3 KB)
│   ├── security.py                 # Security audit & monitoring (13.1 KB)
│   ├── log.py                      # API log viewer (10.6 KB)
│   ├── apikey.py                   # API key management
│   ├── platforms.py                # Broker platform list
│   ├── brlogin.py                  # Broker OAuth callbacks (32.8 KB)
│   ├── settings.py                 # Application settings
│   ├── traffic.py                  # Traffic logging viewer (6.2 KB)
│   ├── latency.py                  # API latency monitoring (9.0 KB)
│   ├── search.py                   # Symbol search
│   ├── master_contract_status.py   # Master contract sync status
│   ├── tv_json.py                  # TradingView JSON format conversion
│   ├── gc_json.py                  # GCloud JSON conversion
│   ├── websocket_example.py        # WebSocket example blueprint
│   └── core.py                     # Core routes (setup, health check)
│
├── restx_api/                      # Flask-RESTX REST API (v1) - 40+ endpoints
│   ├── __init__.py                 # API blueprint registration
│   ├── place_order.py              # POST /api/v1/placeorder
│   ├── place_smart_order.py        # Smart order placement
│   ├── modify_order.py             # Order modification
│   ├── cancel_order.py             # Single order cancellation
│   ├── cancel_all_order.py         # Batch order cancellation
│   ├── close_position.py           # Position closing
│   ├── basket_order.py             # Multi-leg basket orders
│   ├── split_order.py              # Order splitting
│   ├── quotes.py                   # Single symbol quotes
│   ├── multiquotes.py              # Batch quote fetching
│   ├── history.py                  # OHLC data / candlestick
│   ├── depth.py                    # Market depth (L2 data)
│   ├── option_chain.py             # Option chain data
│   ├── option_greeks.py            # Options Greeks calculation (Black-76)
│   ├── options_order.py            # Options trading
│   ├── options_multiorder.py       # Multi-option orders
│   ├── synthetic_future.py         # Synthetic futures calculator
│   ├── orderbook.py                # User's order history
│   ├── tradebook.py                # Executed trades
│   ├── positionbook.py             # Open positions
│   ├── holdings.py                 # Equity holdings
│   ├── funds.py                    # Account margin & funds
│   ├── margin.py                   # Margin calculator
│   ├── symbol.py                   # Master contract search
│   ├── search.py                   # Enhanced symbol search
│   ├── expiry.py                   # Expiry dates
│   ├── instruments.py              # Instrument details (JSON/CSV)
│   ├── intervals.py                # Supported candle intervals
│   ├── telegram_bot.py             # Telegram bot API
│   ├── ping.py                     # Health check endpoint
│   └── data_schemas.py             # Pydantic schemas for validation
│
├── services/                       # Business logic services - 43 files
│   ├── place_order_service.py      # Order placement logic
│   ├── place_smart_order_service.py
│   ├── modify_order_service.py
│   ├── cancel_order_service.py
│   ├── close_position_service.py
│   ├── basket_order_service.py
│   ├── split_order_service.py
│   ├── quotes_service.py           # Quote fetching with caching
│   ├── multiquotes_service.py
│   ├── history_service.py          # OHLC data retrieval
│   ├── depth_service.py            # Market depth
│   ├── market_data_service.py      # Centralized market data handling
│   ├── orderbook_service.py
│   ├── tradebook_service.py
│   ├── positionbook_service.py
│   ├── holdings_service.py
│   ├── funds_service.py
│   ├── margin_service.py
│   ├── analyzer_service.py
│   ├── telegram_bot_service.py     # Telegram bot implementation (71.8 KB)
│   └── websocket_service.py
│
├── database/                       # Data persistence layer - 17 modules
│   ├── auth_db.py                  # User auth, tokens, TTL caching (22.4 KB)
│   ├── user_db.py                  # User model & authentication
│   ├── symbol.py                   # Master contract database (SymToken model)
│   ├── apilog_db.py                # API request logging
│   ├── analyzer_db.py              # Strategy analyzer data
│   ├── settings_db.py              # Application settings
│   ├── chartink_db.py              # TradingView webhook data
│   ├── traffic_db.py               # API traffic logging
│   ├── latency_db.py               # Latency monitoring data
│   ├── strategy_db.py              # Strategy storage
│   ├── sandbox_db.py               # Paper trading orders/trades/positions
│   ├── telegram_db.py              # Telegram bot config
│   ├── action_center_db.py         # Semi-auto order approval
│   ├── token_db.py                 # Token management
│   ├── master_contract_status_db.py
│   ├── master_contract_cache_hook.py
│   └── db_init_helper.py           # Database initialization utilities
│
├── broker/                         # Broker integrations - 26+ brokers
│   ├── aliceblue/                  # AliceBlue broker adapter
│   ├── angel/                      # Angel One SmartAPI
│   ├── zerodha/                    # Zerodha Kite API
│   ├── shoonya/                    # Shoonya NorenAPI
│   ├── fyers/                      # Fyers v3 API
│   ├── upstox/                     # Upstox API v2
│   ├── dhan/                       # Dhan Trading
│   ├── dhan_sandbox/               # Dhan Sandbox (paper trading)
│   ├── paytm/                      # Paytm Money
│   ├── definedge/                  # Definedge / Quantsmart
│   ├── compositedge/               # Compositedge
│   ├── flattrade/                  # Flattrade
│   ├── firstock/                   # Firstock
│   ├── fivepaisa/                  # 5paisa
│   ├── fivepaisaxts/               # 5paisa XTS
│   ├── groww/                      # Groww
│   ├── ibulls/                     # IBulls
│   ├── iifl/                       # IIFL
│   ├── indmoney/                   # IndiaMoney
│   ├── kotak/                      # Kotak Securities Neo
│   ├── motilal/                    # Motilal Oswal (with WebSocket)
│   ├── mstock/                     # M Stock
│   ├── pocketful/                  # Pocketful
│   ├── tradejini/                  # TradeJini
│   ├── wisdom/                     # Wisdom Capital
│   └── zebu/                       # Zebu
│
├── sandbox/                        # Paper trading engine
│   ├── execution_engine.py         # Order execution simulator (28.1 KB)
│   ├── execution_thread.py         # Background execution thread
│   ├── squareoff_thread.py         # Square-off scheduler (9.7 KB)
│   ├── squareoff_manager.py        # Position closing logic
│   ├── order_manager.py            # Sandbox order management (41.4 KB)
│   ├── position_manager.py         # Position tracking (30.0 KB)
│   ├── fund_manager.py             # Virtual fund management (18.5 KB)
│   └── holdings_manager.py         # Virtual holdings (14.5 KB)
│
├── websocket_proxy/                # WebSocket server for market data
│   ├── server.py                   # Main WebSocket server (48.0 KB)
│   ├── app_integration.py          # Flask integration
│   ├── base_adapter.py             # Base broker adapter (abstract)
│   ├── broker_factory.py           # Dynamic broker adapter creation
│   ├── mapping.py                  # Data mapping utilities
│   └── port_check.py               # Port availability checking
│
├── utils/                          # Utility modules - 18 files
│   ├── logging.py                  # Centralized logging with color support
│   ├── env_check.py                # Environment variable validation
│   ├── auth_utils.py               # Authentication utilities
│   ├── session.py                  # Session management (expiry at 3:00 AM IST)
│   ├── plugin_loader.py            # Dynamic broker plugin loading
│   ├── security_middleware.py      # Security headers
│   ├── socketio_error_handler.py   # WebSocket error handling
│   ├── latency_monitor.py          # API latency tracking
│   ├── traffic_logger.py           # Request/response logging
│   ├── api_analyzer.py             # API response analysis
│   ├── email_utils.py              # Email sending (password reset)
│   ├── httpx_client.py             # HTTP client wrapper
│   ├── ip_helper.py                # IP address utilities
│   ├── number_formatter.py         # Indian number formatting
│   ├── config.py                   # Configuration helpers
│   ├── constants.py                # Application constants
│   └── version.py                  # Version management
│
├── templates/                      # Jinja2 HTML templates - 50+ templates
├── static/                         # Frontend assets (CSS, JS, images)
├── strategies/                     # Trading strategy storage
│   ├── scripts/                    # Python strategy files
│   └── configs/                    # Strategy configurations
├── collections/                    # Request collections
├── playground/                     # API playground/tester
├── db/                             # Database files
│   ├── openalgo.db                 # Main database
│   ├── sandbox.db                  # Sandbox database
│   ├── latency.db                  # Latency tracking
│   └── logs.db                     # API logs database
├── keys/                           # API key storage (encrypted)
├── log/                            # Application logs
│
├── .env                            # Environment configuration
├── requirements.txt                # Python dependencies (146 packages)
├── pyproject.toml                  # Project metadata
├── Dockerfile                      # Docker containerization
├── docker-compose.yaml             # Multi-container setup
└── start.sh                        # Startup script
```

## Component Architecture Diagram
>>>>>>> 00827cda

```mermaid
graph TD
    subgraph "Client Layer"
        WebUI[Web Browser UI]
        APIClient[External API Client]
        WSClient[WebSocket Client]
<<<<<<< HEAD
        TelegramClient[Telegram Bot]
        StrategyScripts[Python Strategies]
=======
        TelegramBot[Telegram Bot]
        PythonStrategies[Python Strategies]
>>>>>>> 00827cda
    end

    subgraph "OpenAlgo Application Layer"
        direction TB
<<<<<<< HEAD
        APILayer[API Layer - Flask-RESTX - Blueprints]
        Auth[Auth & Session Mgmt]
        RateLimiter[Rate Limiter]
        SocketIO[WebSocket - Flask-SocketIO]
        CoreLogic[Core Application Logic]
        StrategyEngine[Strategy Engine - strategies]
        SandboxEngine[Sandbox Engine - sandbox]
        ActionCenter[Action Center - Semi-Auto Mode]
        BrokerInterface[Broker Interface - broker]
        DBLayer[Database Layer - SQLAlchemy]
        Utils[Utilities - utils]
        LoggingSystem[Centralized Logging System]
        PnLTracker[PnL Tracker]
        LatencyMonitor[Latency Monitor]
        TrafficLogger[Traffic Logger]
=======
        FlaskApp[Flask Application]

        subgraph "Middleware Stack"
            CORS[CORS Middleware]
            CSRF[CSRF Protection]
            CSP[CSP Headers]
            RateLimiter[Rate Limiter]
            TrafficLogger[Traffic Logger]
            LatencyMonitor[Latency Monitor]
        end

        subgraph "Route Layer"
            Blueprints[24 Flask Blueprints]
            RESTXAPI[Flask-RESTX API - 40+ endpoints]
        end

        subgraph "Service Layer"
            OrderServices[Order Services]
            MarketDataServices[Market Data Services]
            PortfolioServices[Portfolio Services]
            AnalyzerService[Analyzer Service]
            TelegramService[Telegram Service]
        end

        subgraph "Core Engines"
            SandboxEngine[Sandbox Engine]
            ExecutionEngine[Execution Engine]
            SquareoffScheduler[Squareoff Scheduler]
            ActionCenter[Action Center]
        end
    end

    subgraph "Data Layer"
        subgraph "Databases"
            MainDB[(Main DB)]
            SandboxDB[(Sandbox DB)]
            LatencyDB[(Latency DB)]
            LogsDB[(Logs DB)]
        end

        subgraph "Caching"
            AuthCache[Auth Cache - TTL]
            FeedTokenCache[Feed Token Cache]
            SymbolCache[Symbol Cache]
        end
>>>>>>> 00827cda
    end

    subgraph "WebSocket Infrastructure"
        WSProxy[WebSocket Proxy Server :8765]
        ZMQ[ZeroMQ Message Broker]
        BrokerAdapters[Broker WebSocket Adapters]
    end

    subgraph "External Systems"
<<<<<<< HEAD
        MainDB[(Main Database)]
        SandboxDB[(Sandbox Database)]
        LatencyDB[(Latency Database)]
        LogsDB[(Logs Database)]
        BrokerAPI1[Broker A API]
        BrokerAPI2[Broker B API]
        BrokerAPIn[... Broker N API]
        BrokerWS1[Broker A WebSocket]
        BrokerWS2[Broker B WebSocket]
        BrokerWSn[... Broker N WebSocket]
        TelegramAPI[Telegram API]
    end

    %% Main Application Flow
    WebUI --> APILayer
    APIClient --> APILayer
    TelegramClient --> APILayer
    StrategyScripts --> APILayer
    APILayer --> Auth
    APILayer --> RateLimiter
    APILayer --> CoreLogic
    APILayer --> SocketIO
    CoreLogic --> StrategyEngine
    CoreLogic --> SandboxEngine
    CoreLogic --> ActionCenter
    CoreLogic --> BrokerInterface
    CoreLogic --> DBLayer
    CoreLogic --> PnLTracker
    Auth --> DBLayer
    StrategyEngine --> BrokerInterface
    SandboxEngine --> DBLayer
    ActionCenter --> DBLayer
    BrokerInterface --> BrokerAPI1
    BrokerInterface --> BrokerAPI2
    BrokerInterface --> BrokerAPIn
    DBLayer --> MainDB
    DBLayer --> SandboxDB
    DBLayer --> LatencyDB
    DBLayer --> LogsDB

    %% WebSocket Flow
    WSClient --> WSProxy
    WSProxy --> AdapterFactory
    AdapterFactory --> BrokerAdapters
    BrokerAdapters --> ZMQBroker
    ZMQBroker --> WSProxy
    WSProxy --> WSClient
    BrokerAdapters --> BrokerWS1
    BrokerAdapters --> BrokerWS2
    BrokerAdapters --> BrokerWSn

    %% Telegram Flow
    TelegramClient --> TelegramAPI
    TelegramAPI --> CoreLogic

    %% Utility Dependencies
    APILayer --> Utils
    CoreLogic --> Utils
    BrokerInterface --> Utils
    DBLayer --> Utils
    Auth --> Utils
    WSProxy --> Utils
    BrokerAdapters --> Utils

    %% Monitoring
    APILayer --> LatencyMonitor
    APILayer --> TrafficLogger
    LatencyMonitor --> LatencyDB
    TrafficLogger --> LogsDB

    %% Logging System
    APILayer --> LoggingSystem
    CoreLogic --> LoggingSystem
    BrokerInterface --> LoggingSystem
    WSProxy --> LoggingSystem
    BrokerAdapters --> LoggingSystem
    Utils --> LoggingSystem
=======
        BrokerAPIs[26+ Broker REST APIs]
        BrokerWS[Broker WebSocket Feeds]
        TelegramAPI[Telegram API]
    end

    %% Client connections
    WebUI --> FlaskApp
    APIClient --> RESTXAPI
    WSClient --> WSProxy
    TelegramBot --> TelegramService
    PythonStrategies --> RESTXAPI

    %% Middleware flow
    FlaskApp --> CORS
    CORS --> CSRF
    CSRF --> CSP
    CSP --> RateLimiter
    RateLimiter --> TrafficLogger
    TrafficLogger --> LatencyMonitor
    LatencyMonitor --> Blueprints
    LatencyMonitor --> RESTXAPI

    %% Service flow
    Blueprints --> OrderServices
    RESTXAPI --> OrderServices
    OrderServices --> SandboxEngine
    OrderServices --> BrokerAPIs
    MarketDataServices --> BrokerAPIs

    %% Data flow
    OrderServices --> MainDB
    SandboxEngine --> SandboxDB
    LatencyMonitor --> LatencyDB
    TrafficLogger --> LogsDB

    %% Caching
    OrderServices --> AuthCache
    MarketDataServices --> SymbolCache

    %% WebSocket flow
    WSProxy --> ZMQ
    ZMQ --> BrokerAdapters
    BrokerAdapters --> BrokerWS

    %% Telegram
    TelegramService --> TelegramAPI
```

## Application Initialization Flow

```
1. LOAD ENVIRONMENT VARIABLES
   utils/env_check.py::load_and_check_env_variables()
   - Validates critical .env variables before Flask starts

2. INITIALIZE LOGGING
   utils/logging.py::get_logger()
   - Sets up centralized colored logging with sensitive data filtering

3. CREATE FLASK APPLICATION
   create_app()
   - Flask(__name__)
   - Initialize SocketIO (threading mode)
   - CSRFProtect(app)
   - Initialize Flask-Limiter (moving-window, memory storage)
   - Initialize Flask-CORS (configurable from env)
   - Apply CSP middleware
   - Register Jinja2 filters (indian_number formatter)
   - Configure session security

4. REGISTER BLUEPRINTS
   - REST API Blueprint (/api/v1) - 40+ namespaced endpoints
   - 24 Web UI Blueprints (auth, dashboard, orders, etc.)
   - CSRF exemptions for webhooks and OAuth callbacks

5. SETUP ENVIRONMENT
   setup_environment(app)
   - Load broker auth functions (plugin loader)
   - PARALLEL DATABASE INITIALIZATION (12 threads)
     - auth_db, user_db, symbol, apilog_db
     - analyzer_db, settings_db, chartink_db
     - traffic_db, latency_db, strategy_db
     - sandbox_db, action_center_db

6. AUTO-START BACKGROUND SERVICES (if analyze mode ON)
   - sandbox/execution_engine.start_execution_engine()
   - sandbox/squareoff_thread.start_squareoff_scheduler()
   - sandbox/position_manager.catchup_missed_settlements()

7. START WEBSOCKET PROXY
   websocket_proxy/app_integration.start_websocket_proxy(app)
   - Port 8765 for market data streaming

8. RUN FLASK SERVER
   socketio.run(app, host, port, debug)
>>>>>>> 00827cda
```

## Key Features Summary

### Trading Features
<<<<<<< HEAD
| Feature | Description |
|---------|-------------|
| **27 Broker Integrations** | Unified API for all major Indian brokers |
=======

| Feature | Description |
|---------|-------------|
| **26+ Broker Integrations** | Unified API for all major Indian brokers |
>>>>>>> 00827cda
| **Order Types** | Market, Limit, SL, SL-M orders |
| **Smart Orders** | Position-sized orders with percentage/value calculations |
| **Basket Orders** | Multi-order batch placement |
| **Split Orders** | Auto-split large orders into smaller chunks |
<<<<<<< HEAD
| **Options Trading** | Single and multi-leg option orders |
| **Option Greeks** | Real-time Greeks calculator |

### Strategy Hosting
=======
| **Options Trading** | Single and multi-leg option orders with offset resolution |
| **Option Greeks** | Real-time Greeks calculator (Black-76 model) |
| **Synthetic Futures** | ATM Call/Put synthetic future pricing |
| **Option Chain** | Full option chain with CE/PE pairs and ATM/ITM/OTM labels |

### Strategy Hosting

>>>>>>> 00827cda
| Feature | Description |
|---------|-------------|
| **Python Strategies** | Upload and execute Python trading scripts |
| **TradingView Webhooks** | Execute signals from TradingView alerts |
| **ChartInk Integration** | Connect ChartInk scanners to trading |
| **Process Isolation** | Each strategy runs in isolated process |
| **Scheduling** | Cron-like scheduling with IST timezone |
| **Environment Variables** | Secure encrypted storage for API keys |

<<<<<<< HEAD
### Monitoring & Analytics
=======
### Paper Trading (Sandbox)

| Feature | Description |
|---------|-------------|
| **Virtual Capital** | Rs 1 Crore virtual trading capital |
| **Real Market Data** | Orders execute at actual LTP from live market |
| **Margin System** | Realistic leverage-based margin blocking |
| **Auto Square-off** | Exchange-specific MIS closure (configurable time) |
| **Complete Isolation** | Separate database and execution threads |
| **P&L Tracking** | Real-time marked-to-market P&L |

### Monitoring & Analytics

>>>>>>> 00827cda
| Feature | Description |
|---------|-------------|
| **PnL Tracker** | Real-time profit/loss tracking with sub-minute support |
| **Latency Monitoring** | Order RTT measurement with percentile analysis |
| **Traffic Analytics** | API usage tracking and analysis |
| **Action Center** | Semi-auto order approval workflow |
| **API Playground** | Interactive API testing interface |
<<<<<<< HEAD

### Paper Trading
| Feature | Description |
|---------|-------------|
| **Sandbox Mode** | Rs 1 Crore virtual capital |
| **Real Market Data** | Orders execute at actual LTP |
| **Margin System** | Realistic leverage-based margin blocking |
| **Auto Square-off** | Exchange-specific MIS closure |
| **Complete Isolation** | Separate database and threads |

### Communication
| Feature | Description |
|---------|-------------|
| **Telegram Bot** | Mobile trading and monitoring |
| **Real-time Charts** | Generate and share charts via Telegram |
| **Notifications** | Order and position alerts |
| **WebSocket Streaming** | Live LTP, Quotes, and Market Depth |

## Security Architecture

### Multi-Layer Security
1. **Authentication Layer:** Argon2 password hashing with pepper, TOTP 2FA
2. **Authorization Layer:** API key verification with 10-hour TTL cache
3. **Encryption Layer:** Fernet symmetric encryption for sensitive data
4. **Session Layer:** Secure cookies with IST-based daily expiry
5. **Transport Layer:** HTTPS enforcement, HSTS headers
6. **Application Layer:** CSRF protection, rate limiting, input validation
7. **Audit Layer:** Comprehensive logging with sensitive data redaction

### Data Protection
- **At Rest:** Fernet encryption for tokens, API keys, and credentials
- **In Transit:** TLS 1.2+ for all external communications
- **In Memory:** TTL-based caching with automatic expiry
- **Logging:** Automatic redaction of sensitive patterns
=======
| **Security Audit** | Security monitoring and 404 tracking |

### Communication

| Feature | Description |
|---------|-------------|
| **Telegram Bot** | Mobile trading, order alerts, and monitoring |
| **Real-time Charts** | Generate and share charts via Telegram |
| **Notifications** | Order placed/filled alerts, daily summaries |
| **WebSocket Streaming** | Live LTP, Quotes, and Market Depth (5/20 levels) |

## Security Architecture

### Multi-Layer Security Stack

```
Layer 1: Transport Security
- HTTPS enforcement (configurable)
- HSTS headers
- Secure WebSocket (wss://)

Layer 2: Application Security
- CORS middleware (configurable origins)
- CSRF protection (Flask-WTF)
- CSP headers (configurable policy)
- Rate limiting (moving-window strategy)

Layer 3: Authentication
- Argon2 password hashing with pepper
- API key verification with 10-hour TTL cache
- Session management (expires 3:00 AM IST)
- TOTP 2FA support

Layer 4: Authorization
- Order mode check (auto/semi_auto)
- Action center approval workflow
- Per-user API key isolation

Layer 5: Data Protection
- Fernet encryption for tokens and credentials
- Sensitive data redaction in logs
- Separate database isolation
```

### Security Configuration (Environment Variables)

```bash
# CSRF Protection
CSRF_ENABLED=TRUE
WTF_CSRF_COOKIE_HTTPONLY=True
WTF_CSRF_COOKIE_SAMESITE=Lax

# Session Security
SESSION_COOKIE_NAME=session
SESSION_COOKIE_HTTPONLY=True
SESSION_EXPIRY_TIME=03:00  # IST

# Content Security Policy
CSP_ENABLED=TRUE
CSP_DEFAULT_SRC='self'
CSP_SCRIPT_SRC='self' https://cdn.socket.io
CSP_CONNECT_SRC='self' wss: ws:

# CORS
CORS_ENABLED=FALSE
CORS_ALLOWED_ORIGINS=
CORS_ALLOW_CREDENTIALS=FALSE
```
>>>>>>> 00827cda

## Performance Characteristics

### Response Time Targets
<<<<<<< HEAD
=======

>>>>>>> 00827cda
| Operation | Target | Typical |
|-----------|--------|---------|
| Order Placement | < 100ms | ~50ms |
| Quote Retrieval | < 200ms | ~100ms |
| Position Update | < 150ms | ~80ms |
| WebSocket Tick | < 50ms | ~20ms |

<<<<<<< HEAD
### Scalability
- **Concurrent Users:** 100+ simultaneous users
- **Orders/Second:** Up to 10 orders per second per user
- **WebSocket Connections:** 1000+ concurrent connections
- **Database Connections:** Pool of 50-150 connections

## Deployment Architecture

### Supported Deployments
=======
### Scalability Metrics

| Metric | Capacity |
|--------|----------|
| Concurrent Users | 100+ simultaneous |
| Orders/Second | 10 per second per user |
| WebSocket Connections | 1000+ concurrent |
| Database Connections | 50 base, 100 max overflow |
| API Key Cache | 10,000 entries, 10-hour TTL |

### Rate Limits (Configurable)

| Endpoint Type | Default Limit |
|---------------|---------------|
| Order Placement | 10/second |
| Smart Orders | 2/second |
| General API | 10/second |
| Option Greeks | 30/minute |
| Telegram Operations | 30/minute |
| Margin Calculator | 50/second |
| Login | 5/minute, 25/hour |
| Password Reset | 15/hour |

## Deployment Options

### Supported Deployments

>>>>>>> 00827cda
1. **Ubuntu VPS with Nginx** (Production recommended)
2. **Docker Container** with docker-compose
3. **AWS Elastic Beanstalk** with auto-scaling
4. **Windows Server** with Waitress WSGI

### System Requirements
<<<<<<< HEAD
=======

>>>>>>> 00827cda
| Component | Minimum | Recommended |
|-----------|---------|-------------|
| CPU | 1 vCPU | 2+ vCPU |
| RAM | 2 GB | 4+ GB |
| Storage | 20 GB | 50+ GB |
| Network | 1 Mbps | 10+ Mbps |
| OS | Ubuntu 20.04 | Ubuntu 22.04 LTS |
<<<<<<< HEAD

## Recent Updates (November 2025)

### Core Enhancements
- **PNL Tracker Sub-Minute Support** - Fixed timestamp handling for intraday analysis
- **Motilal Oswal WebSocket** - LTP, Quotes, and Depth Level 1 support
- **Options Multi-Order Fix** - Corrected response schema for multi-leg orders
- **Multi-Quote API** - Batch quote retrieval for multiple symbols

### Infrastructure
- **4 Separate Databases** - Main, Sandbox, Latency, and Logs isolation
- **26 Flask Blueprints** - Comprehensive modular routing
- **40+ REST API Endpoints** - Complete trading functionality
- **21+ Database Models** - Full data persistence layer
=======
| Python | 3.8+ | 3.11+ |

## Database Architecture

### Multi-Database Isolation

| Database | Purpose | Location |
|----------|---------|----------|
| openalgo.db | Main application data | db/openalgo.db |
| sandbox.db | Paper trading data | db/sandbox.db |
| latency.db | Latency metrics | db/latency.db |
| logs.db | API request logs | db/logs.db |

### Key Tables

| Table | Database | Purpose |
|-------|----------|---------|
| auth | Main | User authentication, broker tokens |
| users | Main | User accounts |
| symtoken | Main | Master contracts (100K+ rows) |
| api_logs | Logs | API request/response audit |
| strategies | Main | Strategy configurations |
| sandbox_orders | Sandbox | Paper trading orders |
| sandbox_trades | Sandbox | Paper trading executions |
| sandbox_positions | Sandbox | Virtual positions |
| latency_metrics | Latency | Order RTT tracking |
| traffic_logs | Logs | API traffic metrics |

## Caching Strategy

### TTL Cache Configuration

```python
auth_cache = TTLCache(
    maxsize=10000,
    ttl=session_based_ttl()  # Expires at 3:00 AM IST
)

feed_token_cache = TTLCache(
    maxsize=10000,
    ttl=session_based_ttl()
)

# Valid API key cache: 10 hours
# Invalid API key cache: 5 minutes (prevents brute force)
```

### Cache Invalidation

- On user logout: Clear auth_cache, feed_token_cache, symbol cache
- On API key regeneration: Invalidate specific key cache
- On session expiry: Automatic TTL-based expiration at 3:00 AM IST

## Background Services

### Execution Engine (Sandbox Mode)

- Runs every 5 seconds
- Fetches pending orders (status='open')
- Batch quote fetching with fallback
- Price matching for MARKET, LIMIT, SL, SL-M orders
- Updates positions, creates trades
- Respects rate limits (10 orders/sec)

### Square-off Scheduler

- Configurable square-off time (default 15:30 IST)
- Auto-closes MIS positions at EOD
- Creates opposite market orders
- Logs all square-off actions

### Telegram Bot Service

- Async initialization in background thread
- Handles order/trade notifications
- Supports daily summary
- User preference management
>>>>>>> 00827cda

## Conclusion

OpenAlgo provides a comprehensive, production-ready algorithmic trading platform with:
<<<<<<< HEAD
- **27 broker integrations** with unified REST API
- **Real-time WebSocket streaming** via ZMQ proxy
- **Multi-strategy hosting** (TradingView, ChartInk, Python)
- **Paper trading sandbox** with realistic execution
- **Advanced monitoring** (latency, traffic, PnL tracking)
- **Telegram bot integration** for mobile access
- **Action center** for semi-auto order approval
- **IST timezone support** throughout
- **Enterprise-grade security** (Argon2, Fernet, CSRF, rate limiting)
=======

- **26+ broker integrations** with unified REST API and WebSocket streaming
- **Real-time market data** via ZeroMQ-based WebSocket proxy
- **Multi-strategy hosting** (TradingView, ChartInk, Python scripts)
- **Paper trading sandbox** with realistic execution simulation
- **Advanced monitoring** (latency tracking, traffic analytics, PnL)
- **Telegram bot integration** for mobile trading and alerts
- **Action center** for semi-auto order approval
- **Enterprise-grade security** (Argon2, Fernet, CSRF, CSP, rate limiting)
- **IST timezone support** throughout the platform
>>>>>>> 00827cda
- **Complete API documentation** via Flask-RESTX Swagger UI<|MERGE_RESOLUTION|>--- conflicted
+++ resolved
@@ -2,33 +2,17 @@
 
 ## Executive Summary
 
-<<<<<<< HEAD
-OpenAlgo is a sophisticated, broker-agnostic algorithmic trading platform built with Python Flask that provides a unified API interface for 27 Indian stock brokers. The platform enables algorithmic trading strategies through REST APIs, WebSocket connections, and an intuitive web interface.
-
-**Current Version**: 1.0.0.38 (UI), Python SDK 1.0.39
-=======
 OpenAlgo is a broker-agnostic, open-source algorithmic trading platform built with Flask and Python. It provides a comprehensive web-based interface and REST API for automated trading across 26+ Indian broker integrations. The platform supports paper trading (sandbox mode), live trading, strategy automation, real-time market data streaming, and advanced analytics.
 
 **Current Version:** 1.0.39
 **Technology Stack:** Flask 3.0.3, Flask-SocketIO 5.3.6, Flask-RESTX 1.3.0, SQLAlchemy 2.0.31
 **Supported Brokers:** 26 production brokers + 1 sandbox environment
->>>>>>> 00827cda
 
 ## Architectural Style
 
 OpenAlgo employs a **Modular Monolithic Architecture** with a **RESTful API** interface, combining the benefits of monolithic simplicity with modular organization through Flask Blueprints and service layers.
 
 ### Key Architectural Principles
-<<<<<<< HEAD
-*   **Broker Abstraction:** Unified interface abstracting broker-specific implementations
-*   **Service-Oriented Design:** Clear separation between presentation, business logic, and data layers
-*   **Plugin Architecture:** Dynamic broker adapter loading and configuration
-*   **Security by Design:** Multi-layered security with encryption, authentication, and authorization
-*   **Scalability Ready:** Connection pooling, caching strategies, and horizontal scaling support
-*   **Real-time Capabilities:** WebSocket proxy for live market data streaming
-*   **Process Isolation:** Strategy execution in isolated processes for stability
-*   **Sandbox Mode:** Complete paper trading environment with simulated execution
-=======
 
 - **Broker Abstraction:** Unified interface abstracting broker-specific implementations via plugin architecture
 - **Service-Oriented Design:** Clear separation between presentation, business logic, and data layers
@@ -38,41 +22,10 @@
 - **Real-time Capabilities:** WebSocket proxy with ZeroMQ backend for live market data streaming
 - **Process Isolation:** Strategy execution in isolated processes for stability
 - **Sandbox Mode:** Complete paper trading environment with Rs 1 Crore virtual capital and simulated execution
->>>>>>> 00827cda
 
 ## Technology Stack
 
 ### Core Technologies
-<<<<<<< HEAD
-*   **Programming Language:** Python 3.8+ with full type hints support
-*   **Web Framework:** Flask 3.0.3 with modular Blueprint architecture
-*   **API Framework:** Flask-RESTX 1.3.0 with automatic OpenAPI/Swagger documentation
-*   **Database ORM:** SQLAlchemy 2.0.31 with connection pooling (50 base, 100 max overflow)
-*   **Database Support:** SQLite (development), PostgreSQL/MySQL (production)
-
-### Security & Authentication
-*   **Password Hashing:** Argon2 with pepper for enhanced security
-*   **API Authentication:** API key-based with Argon2 hashing
-*   **Encryption:** Fernet symmetric encryption (Cryptography 44.0.1) for sensitive data
-*   **2FA Support:** TOTP (Time-based One-Time Password) via pyotp
-*   **Session Management:** Secure cookies with configurable expiry at 3:00 AM IST
-*   **CSRF Protection:** WTF-CSRF with secure cookie settings
-
-### Real-time & Communication
-*   **WebSocket Server:** Standalone proxy with ZeroMQ backend (websockets 15.0.1)
-*   **Real-time Updates:** Flask-SocketIO 5.3.6 for dashboard updates
-*   **Message Queue:** ZeroMQ for high-performance broker communication
-*   **Telegram Integration:** python-telegram-bot 22.4 for notifications and mobile trading
-*   **Event Loop:** asyncio-based asynchronous processing
-
-### Frontend & UI
-*   **Template Engine:** Jinja2 with auto-escaping
-*   **CSS Framework:** TailwindCSS with DaisyUI components
-*   **JavaScript:** Vanilla ES6+ with Socket.IO client
-*   **Charting:** LightWeight Charts, Plotly 6.3.0
-*   **Theme Support:** Dark/light mode with localStorage persistence
-*   **Responsive Design:** Mobile-first responsive layout
-=======
 
 | Category | Technology | Version | Purpose |
 |----------|------------|---------|---------|
@@ -120,30 +73,8 @@
 | NumPy | 2.3.5 | Numerical computing |
 | httpx | 0.28.1 | Modern HTTP client with connection pooling |
 | APScheduler | 3.11.0 | Task scheduling with IST timezone |
->>>>>>> 00827cda
-
-### Data Processing
-*   **Data Analysis:** Pandas 2.2.3, NumPy 2.2.4
-*   **HTTP Client:** httpx 0.28.1 with connection pooling
-*   **Task Scheduling:** APScheduler 3.11.0 with IST timezone support
 
 ### Performance & Monitoring
-<<<<<<< HEAD
-*   **Rate Limiting:** Flask-Limiter 3.7.0 with per-key limits
-*   **Caching:** Session-based TTL cache (10-hour API key cache)
-*   **Logging:** Colored logging with sensitive data filtering
-*   **Monitoring:** Built-in latency tracking, traffic analysis, PnL tracking
-*   **Connection Pooling:** httpx with connection reuse
-*   **Process Monitoring:** psutil 7.0.0
-
-### Deployment & Infrastructure
-*   **WSGI Server:** Gunicorn with eventlet worker (Linux) / Waitress (Windows)
-*   **Process Manager:** Systemd (Linux) / Windows Service
-*   **Container Support:** Docker with docker-compose
-*   **Cloud Support:** AWS Elastic Beanstalk ready
-*   **Environment Management:** python-dotenv with validation
-*   **Package Manager:** uv for fast dependency management
-=======
 
 | Technology | Version | Purpose |
 |------------|---------|---------|
@@ -151,116 +82,11 @@
 | cachetools | 5.3.3 | TTL caching (10-hour API key cache) |
 | logzero | 1.7.0 | Colored logging with filtering |
 | psutil | 7.0.0 | Process monitoring |
->>>>>>> 00827cda
 
 ## Directory Structure
 
 ```
 openalgo/
-<<<<<<< HEAD
-├── app.py                     # Main Flask application entry point
-├── blueprints/                # Flask blueprints for modular routing (26 blueprints)
-│   ├── auth.py               # Authentication and user management
-│   ├── dashboard.py          # Main trading dashboard
-│   ├── orders.py             # Order management interface
-│   ├── analyzer.py           # Trade analytics and API analyzer
-│   ├── python_strategy.py    # Python strategy hosting
-│   ├── telegram.py           # Telegram bot management
-│   ├── strategy.py           # TradingView webhook strategies
-│   ├── chartink.py           # ChartInk strategy integration
-│   ├── sandbox.py            # Paper trading interface
-│   ├── pnltracker.py         # PnL tracking and analytics
-│   ├── latency.py            # Order latency monitoring
-│   ├── traffic.py            # API traffic analytics
-│   ├── playground.py         # API testing playground
-│   ├── master_contract_status.py  # Contract status monitoring
-│   └── [12+ more blueprints]
-├── broker/                    # Broker-specific adapters (27 brokers)
-│   ├── zerodha/              # Zerodha Kite Connect integration
-│   ├── angel/                # Angel One SmartAPI integration
-│   ├── upstox/               # Upstox API integration
-│   ├── motilal/              # Motilal Oswal API (with WebSocket)
-│   ├── dhan/                 # Dhan API (Live + Sandbox)
-│   └── [22+ more brokers]
-├── database/                  # Database models and operations (21+ models)
-│   ├── auth_db.py            # Authentication models
-│   ├── user_db.py            # User management
-│   ├── token_db.py           # Token and instrument data
-│   ├── telegram_db.py        # Telegram bot data
-│   ├── sandbox_db.py         # Sandbox/paper trading models
-│   ├── action_center_db.py   # Semi-auto order approval
-│   ├── latency_db.py         # Order latency tracking
-│   ├── traffic_db.py         # API traffic logging
-│   ├── strategy_db.py        # Strategy configurations
-│   └── [12+ more models]
-├── restx_api/                 # REST API endpoints (40+ modules)
-│   ├── __init__.py           # API initialization and namespaces
-│   ├── place_order.py        # Order placement endpoints
-│   ├── smart_order.py        # Smart order with position sizing
-│   ├── split_order.py        # Auto-split large orders
-│   ├── basket_order.py       # Batch order placement
-│   ├── options_order.py      # Single option orders
-│   ├── options_multiorder.py # Multi-leg option orders
-│   ├── quotes.py             # Single symbol quotes
-│   ├── multiquotes.py        # Multi-symbol quotes
-│   ├── depth.py              # Market depth (Level 5)
-│   ├── history.py            # Historical data
-│   ├── option_greeks.py      # Option Greeks calculator
-│   ├── schemas.py            # Request/response schemas
-│   └── [27+ API modules]
-├── services/                  # Business logic services (40+ services)
-│   ├── trading/              # Trading operations
-│   ├── market_data/          # Market data services
-│   ├── portfolio/            # Portfolio management
-│   ├── telegram_bot_service.py # Telegram bot service (71KB)
-│   ├── websocket_service.py  # WebSocket connection management
-│   ├── sandbox_service.py    # Sandbox execution service
-│   └── [34+ services]
-├── sandbox/                   # Paper trading/simulator engine
-│   ├── execution_engine.py   # Virtual order execution
-│   ├── order_manager.py      # Order lifecycle management
-│   ├── position_manager.py   # Position tracking
-│   ├── fund_manager.py       # Virtual fund management
-│   ├── holdings_manager.py   # Holdings simulation
-│   └── squareoff_manager.py  # Auto square-off
-├── utils/                     # Utility functions and helpers
-│   ├── logging.py            # Colored logging with filtering
-│   ├── constants.py          # System-wide constants
-│   ├── plugin_loader.py      # Dynamic broker loading
-│   ├── api_analyzer.py       # Sandbox mode analytics
-│   ├── latency_monitor.py    # RTT measurement
-│   ├── traffic_logger.py     # API usage logging
-│   ├── session.py            # Session management
-│   └── [10+ utilities]
-├── websocket_proxy/           # WebSocket proxy server
-│   ├── server.py             # Main WebSocket server (48KB)
-│   ├── base_adapter.py       # Base broker adapter
-│   ├── broker_factory.py     # Adapter factory
-│   ├── mapping.py            # Data mapping
-│   └── app_integration.py    # Flask integration
-├── templates/                 # Jinja2 HTML templates (50+ templates)
-├── static/                    # Static assets (CSS, JS, images)
-├── strategies/                # Trading strategy storage
-│   ├── scripts/              # Python strategy files
-│   └── configs/              # Strategy configurations
-├── collections/               # Database collections/fixtures
-├── docs/                      # Documentation
-├── design/                    # Design documents
-├── test/                      # Test suites
-├── logs/                      # Application logs
-├── db/                        # Database files
-│   ├── openalgo.db           # Main database
-│   ├── sandbox.db            # Sandbox database
-│   ├── latency.db            # Latency tracking
-│   └── logs.db               # API logs database
-├── keys/                      # Security keys and certificates
-├── requirements.txt           # Python dependencies
-├── pyproject.toml            # Python project configuration
-└── .env                      # Environment configuration
-```
-
-## Component Diagram (Mermaid)
-=======
 ├── app.py                          # Main Flask application entry point (678 lines)
 ├── extensions.py                   # SocketIO extension initialization
 ├── cors.py                         # CORS configuration & middleware
@@ -458,7 +284,6 @@
 ```
 
 ## Component Architecture Diagram
->>>>>>> 00827cda
 
 ```mermaid
 graph TD
@@ -466,34 +291,12 @@
         WebUI[Web Browser UI]
         APIClient[External API Client]
         WSClient[WebSocket Client]
-<<<<<<< HEAD
-        TelegramClient[Telegram Bot]
-        StrategyScripts[Python Strategies]
-=======
         TelegramBot[Telegram Bot]
         PythonStrategies[Python Strategies]
->>>>>>> 00827cda
     end
 
     subgraph "OpenAlgo Application Layer"
         direction TB
-<<<<<<< HEAD
-        APILayer[API Layer - Flask-RESTX - Blueprints]
-        Auth[Auth & Session Mgmt]
-        RateLimiter[Rate Limiter]
-        SocketIO[WebSocket - Flask-SocketIO]
-        CoreLogic[Core Application Logic]
-        StrategyEngine[Strategy Engine - strategies]
-        SandboxEngine[Sandbox Engine - sandbox]
-        ActionCenter[Action Center - Semi-Auto Mode]
-        BrokerInterface[Broker Interface - broker]
-        DBLayer[Database Layer - SQLAlchemy]
-        Utils[Utilities - utils]
-        LoggingSystem[Centralized Logging System]
-        PnLTracker[PnL Tracker]
-        LatencyMonitor[Latency Monitor]
-        TrafficLogger[Traffic Logger]
-=======
         FlaskApp[Flask Application]
 
         subgraph "Middleware Stack"
@@ -539,7 +342,6 @@
             FeedTokenCache[Feed Token Cache]
             SymbolCache[Symbol Cache]
         end
->>>>>>> 00827cda
     end
 
     subgraph "WebSocket Infrastructure"
@@ -549,85 +351,6 @@
     end
 
     subgraph "External Systems"
-<<<<<<< HEAD
-        MainDB[(Main Database)]
-        SandboxDB[(Sandbox Database)]
-        LatencyDB[(Latency Database)]
-        LogsDB[(Logs Database)]
-        BrokerAPI1[Broker A API]
-        BrokerAPI2[Broker B API]
-        BrokerAPIn[... Broker N API]
-        BrokerWS1[Broker A WebSocket]
-        BrokerWS2[Broker B WebSocket]
-        BrokerWSn[... Broker N WebSocket]
-        TelegramAPI[Telegram API]
-    end
-
-    %% Main Application Flow
-    WebUI --> APILayer
-    APIClient --> APILayer
-    TelegramClient --> APILayer
-    StrategyScripts --> APILayer
-    APILayer --> Auth
-    APILayer --> RateLimiter
-    APILayer --> CoreLogic
-    APILayer --> SocketIO
-    CoreLogic --> StrategyEngine
-    CoreLogic --> SandboxEngine
-    CoreLogic --> ActionCenter
-    CoreLogic --> BrokerInterface
-    CoreLogic --> DBLayer
-    CoreLogic --> PnLTracker
-    Auth --> DBLayer
-    StrategyEngine --> BrokerInterface
-    SandboxEngine --> DBLayer
-    ActionCenter --> DBLayer
-    BrokerInterface --> BrokerAPI1
-    BrokerInterface --> BrokerAPI2
-    BrokerInterface --> BrokerAPIn
-    DBLayer --> MainDB
-    DBLayer --> SandboxDB
-    DBLayer --> LatencyDB
-    DBLayer --> LogsDB
-
-    %% WebSocket Flow
-    WSClient --> WSProxy
-    WSProxy --> AdapterFactory
-    AdapterFactory --> BrokerAdapters
-    BrokerAdapters --> ZMQBroker
-    ZMQBroker --> WSProxy
-    WSProxy --> WSClient
-    BrokerAdapters --> BrokerWS1
-    BrokerAdapters --> BrokerWS2
-    BrokerAdapters --> BrokerWSn
-
-    %% Telegram Flow
-    TelegramClient --> TelegramAPI
-    TelegramAPI --> CoreLogic
-
-    %% Utility Dependencies
-    APILayer --> Utils
-    CoreLogic --> Utils
-    BrokerInterface --> Utils
-    DBLayer --> Utils
-    Auth --> Utils
-    WSProxy --> Utils
-    BrokerAdapters --> Utils
-
-    %% Monitoring
-    APILayer --> LatencyMonitor
-    APILayer --> TrafficLogger
-    LatencyMonitor --> LatencyDB
-    TrafficLogger --> LogsDB
-
-    %% Logging System
-    APILayer --> LoggingSystem
-    CoreLogic --> LoggingSystem
-    BrokerInterface --> LoggingSystem
-    WSProxy --> LoggingSystem
-    BrokerAdapters --> LoggingSystem
-    Utils --> LoggingSystem
-=======
         BrokerAPIs[26+ Broker REST APIs]
         BrokerWS[Broker WebSocket Feeds]
         TelegramAPI[Telegram API]
@@ -723,32 +446,19 @@
 
 8. RUN FLASK SERVER
    socketio.run(app, host, port, debug)
->>>>>>> 00827cda
 ```
 
 ## Key Features Summary
 
 ### Trading Features
-<<<<<<< HEAD
-| Feature | Description |
-|---------|-------------|
-| **27 Broker Integrations** | Unified API for all major Indian brokers |
-=======
 
 | Feature | Description |
 |---------|-------------|
 | **26+ Broker Integrations** | Unified API for all major Indian brokers |
->>>>>>> 00827cda
 | **Order Types** | Market, Limit, SL, SL-M orders |
 | **Smart Orders** | Position-sized orders with percentage/value calculations |
 | **Basket Orders** | Multi-order batch placement |
 | **Split Orders** | Auto-split large orders into smaller chunks |
-<<<<<<< HEAD
-| **Options Trading** | Single and multi-leg option orders |
-| **Option Greeks** | Real-time Greeks calculator |
-
-### Strategy Hosting
-=======
 | **Options Trading** | Single and multi-leg option orders with offset resolution |
 | **Option Greeks** | Real-time Greeks calculator (Black-76 model) |
 | **Synthetic Futures** | ATM Call/Put synthetic future pricing |
@@ -756,7 +466,6 @@
 
 ### Strategy Hosting
 
->>>>>>> 00827cda
 | Feature | Description |
 |---------|-------------|
 | **Python Strategies** | Upload and execute Python trading scripts |
@@ -766,9 +475,6 @@
 | **Scheduling** | Cron-like scheduling with IST timezone |
 | **Environment Variables** | Secure encrypted storage for API keys |
 
-<<<<<<< HEAD
-### Monitoring & Analytics
-=======
 ### Paper Trading (Sandbox)
 
 | Feature | Description |
@@ -782,7 +488,6 @@
 
 ### Monitoring & Analytics
 
->>>>>>> 00827cda
 | Feature | Description |
 |---------|-------------|
 | **PnL Tracker** | Real-time profit/loss tracking with sub-minute support |
@@ -790,42 +495,6 @@
 | **Traffic Analytics** | API usage tracking and analysis |
 | **Action Center** | Semi-auto order approval workflow |
 | **API Playground** | Interactive API testing interface |
-<<<<<<< HEAD
-
-### Paper Trading
-| Feature | Description |
-|---------|-------------|
-| **Sandbox Mode** | Rs 1 Crore virtual capital |
-| **Real Market Data** | Orders execute at actual LTP |
-| **Margin System** | Realistic leverage-based margin blocking |
-| **Auto Square-off** | Exchange-specific MIS closure |
-| **Complete Isolation** | Separate database and threads |
-
-### Communication
-| Feature | Description |
-|---------|-------------|
-| **Telegram Bot** | Mobile trading and monitoring |
-| **Real-time Charts** | Generate and share charts via Telegram |
-| **Notifications** | Order and position alerts |
-| **WebSocket Streaming** | Live LTP, Quotes, and Market Depth |
-
-## Security Architecture
-
-### Multi-Layer Security
-1. **Authentication Layer:** Argon2 password hashing with pepper, TOTP 2FA
-2. **Authorization Layer:** API key verification with 10-hour TTL cache
-3. **Encryption Layer:** Fernet symmetric encryption for sensitive data
-4. **Session Layer:** Secure cookies with IST-based daily expiry
-5. **Transport Layer:** HTTPS enforcement, HSTS headers
-6. **Application Layer:** CSRF protection, rate limiting, input validation
-7. **Audit Layer:** Comprehensive logging with sensitive data redaction
-
-### Data Protection
-- **At Rest:** Fernet encryption for tokens, API keys, and credentials
-- **In Transit:** TLS 1.2+ for all external communications
-- **In Memory:** TTL-based caching with automatic expiry
-- **Logging:** Automatic redaction of sensitive patterns
-=======
 | **Security Audit** | Security monitoring and 404 tracking |
 
 ### Communication
@@ -894,15 +563,11 @@
 CORS_ALLOWED_ORIGINS=
 CORS_ALLOW_CREDENTIALS=FALSE
 ```
->>>>>>> 00827cda
 
 ## Performance Characteristics
 
 ### Response Time Targets
-<<<<<<< HEAD
-=======
-
->>>>>>> 00827cda
+
 | Operation | Target | Typical |
 |-----------|--------|---------|
 | Order Placement | < 100ms | ~50ms |
@@ -910,17 +575,6 @@
 | Position Update | < 150ms | ~80ms |
 | WebSocket Tick | < 50ms | ~20ms |
 
-<<<<<<< HEAD
-### Scalability
-- **Concurrent Users:** 100+ simultaneous users
-- **Orders/Second:** Up to 10 orders per second per user
-- **WebSocket Connections:** 1000+ concurrent connections
-- **Database Connections:** Pool of 50-150 connections
-
-## Deployment Architecture
-
-### Supported Deployments
-=======
 ### Scalability Metrics
 
 | Metric | Capacity |
@@ -948,17 +602,13 @@
 
 ### Supported Deployments
 
->>>>>>> 00827cda
 1. **Ubuntu VPS with Nginx** (Production recommended)
 2. **Docker Container** with docker-compose
 3. **AWS Elastic Beanstalk** with auto-scaling
 4. **Windows Server** with Waitress WSGI
 
 ### System Requirements
-<<<<<<< HEAD
-=======
-
->>>>>>> 00827cda
+
 | Component | Minimum | Recommended |
 |-----------|---------|-------------|
 | CPU | 1 vCPU | 2+ vCPU |
@@ -966,22 +616,6 @@
 | Storage | 20 GB | 50+ GB |
 | Network | 1 Mbps | 10+ Mbps |
 | OS | Ubuntu 20.04 | Ubuntu 22.04 LTS |
-<<<<<<< HEAD
-
-## Recent Updates (November 2025)
-
-### Core Enhancements
-- **PNL Tracker Sub-Minute Support** - Fixed timestamp handling for intraday analysis
-- **Motilal Oswal WebSocket** - LTP, Quotes, and Depth Level 1 support
-- **Options Multi-Order Fix** - Corrected response schema for multi-leg orders
-- **Multi-Quote API** - Batch quote retrieval for multiple symbols
-
-### Infrastructure
-- **4 Separate Databases** - Main, Sandbox, Latency, and Logs isolation
-- **26 Flask Blueprints** - Comprehensive modular routing
-- **40+ REST API Endpoints** - Complete trading functionality
-- **21+ Database Models** - Full data persistence layer
-=======
 | Python | 3.8+ | 3.11+ |
 
 ## Database Architecture
@@ -1059,22 +693,10 @@
 - Handles order/trade notifications
 - Supports daily summary
 - User preference management
->>>>>>> 00827cda
 
 ## Conclusion
 
 OpenAlgo provides a comprehensive, production-ready algorithmic trading platform with:
-<<<<<<< HEAD
-- **27 broker integrations** with unified REST API
-- **Real-time WebSocket streaming** via ZMQ proxy
-- **Multi-strategy hosting** (TradingView, ChartInk, Python)
-- **Paper trading sandbox** with realistic execution
-- **Advanced monitoring** (latency, traffic, PnL tracking)
-- **Telegram bot integration** for mobile access
-- **Action center** for semi-auto order approval
-- **IST timezone support** throughout
-- **Enterprise-grade security** (Argon2, Fernet, CSRF, rate limiting)
-=======
 
 - **26+ broker integrations** with unified REST API and WebSocket streaming
 - **Real-time market data** via ZeroMQ-based WebSocket proxy
@@ -1085,5 +707,4 @@
 - **Action center** for semi-auto order approval
 - **Enterprise-grade security** (Argon2, Fernet, CSRF, CSP, rate limiting)
 - **IST timezone support** throughout the platform
->>>>>>> 00827cda
 - **Complete API documentation** via Flask-RESTX Swagger UI